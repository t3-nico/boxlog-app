--- conflicted
+++ resolved
@@ -7,73 +7,6 @@
 ```bash
 # 依存関係のインストール
 npm install
-<<<<<<< HEAD
-
-# 環境変数の設定
-cp .env.example .env.local
-# .env.localに必要な値を設定
-
-# 開発サーバー起動
-npm run dev
-```
-
-開発サーバーが起動したら [http://localhost:3000](http://localhost:3000) にアクセスしてください。
-
-## 📚 詳細ドキュメント
-
-技術詳細・開発ガイドラインは以下を参照してください：
-
-- **📋 プロジェクト全体概要**: [`docs/README.md`](./docs/README.md)
-- **🎨 デザインシステム**: [`docs/DESIGN_SYSTEM_README.md`](./docs/DESIGN_SYSTEM_README.md)
-- **⚡ Bundle監視システム**: [`docs/BUNDLE_MONITORING.md`](./docs/BUNDLE_MONITORING.md)
-- **🔧 ESLint企業級設定**: [`docs/ESLINT_SETUP_COMPLETE.md`](./docs/ESLINT_SETUP_COMPLETE.md)
-- **♿ アクセシビリティ**: [`docs/ACCESSIBILITY_TESTING_GUIDE.md`](./docs/ACCESSIBILITY_TESTING_GUIDE.md)
-
-## ⚙️ 主要技術
-
-- **フロントエンド**: Next.js 14, React 18, TypeScript
-- **UIライブラリ**: shadcn/ui, kiboUI
-- **データベース**: Supabase (PostgreSQL)
-- **スタイリング**: Tailwind CSS v4
-
-## 📋 開発時の重要ルール
-
-1. **コミット前**: `npm run lint` 必須実行
-2. **コンポーネント選択**: shadcn/ui → kiboUI → カスタム実装
-3. **スタイリング**: `/src/config/theme` 必須使用
-4. **詳細ガイドライン**: [`CLAUDE.md`](./CLAUDE.md) を参照
-
-## 🛡️ コード品質管理
-
-BoxLogでは企業レベルの品質管理システムを採用：
-
-### ESLint 8分野強化
-- **セキュリティ**: XSS防止、秘密情報ハードコーディング検出
-- **アクセシビリティ**: WCAG AA準拠の自動チェック
-- **パフォーマンス**: Bundle最適化、メモリリーク防止
-- **Import管理**: 重複防止、順序統一、未使用削除
-- **TypeScript厳格化**: 型安全性強化、非null制御
-- **コミットフック**: ESLint→prettier→tsc→セキュリティ監査
-- **コミットメッセージ**: Conventional Commits自動検証
-- **ブランチ名**: feature/fix/chore等プレフィックス強制
-
-### 自動品質ゲート
-```bash
-# 開発時
-npm run lint        # 全品質チェック
-npm run lint:fix    # 自動修正可能な問題を修正
-npm run typecheck   # TypeScript型チェック
-
-# コミット時（自動実行）
-# 1. ESLint全ルール適用
-# 2. Prettier自動フォーマット
-# 3. TypeScript型チェック
-# 4. セキュリティ監査
-
-# プッシュ時（自動実行）
-# ブランチ名検証
-```
-=======
 
 # 環境変数の設定
 cp .env.example .env.local
@@ -162,5 +95,4 @@
 - **[Tailwind CSS](https://tailwindcss.com/)** - A utility-first CSS framework (MIT License)
 - **[Supabase](https://supabase.com/)** - Open source Firebase alternative (Apache-2.0 License)
 
-詳細なライセンス情報は [`docs/CREDITS.md`](./docs/CREDITS.md) をご覧ください。
->>>>>>> 1e4658f8
+詳細なライセンス情報は [`docs/CREDITS.md`](./docs/CREDITS.md) をご覧ください。