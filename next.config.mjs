--- conflicted
+++ resolved
@@ -35,15 +35,9 @@
             key: 'Strict-Transport-Security',
             value: 'max-age=63072000; includeSubDomains; preload',
           },
-<<<<<<< HEAD
-          // CSP（Content Security Policy）- Report-Onlyモードで検証
-          {
-            key: 'Content-Security-Policy-Report-Only',
-=======
           // CSP（Content Security Policy）- 強化モード（2025-10-20より有効化）
           {
             key: 'Content-Security-Policy',
->>>>>>> 1e4658f8
             value: [
               "default-src 'self'",
               "script-src 'self' 'unsafe-eval' 'unsafe-inline' https://vercel.live https://va.vercel-scripts.com",
@@ -87,8 +81,6 @@
           },
         ],
       },
-<<<<<<< HEAD
-=======
       // 静的ファイルのキャッシュ設定
       {
         source: '/robots.txt',
@@ -117,7 +109,6 @@
           },
         ],
       },
->>>>>>> 1e4658f8
     ]
   },
 
@@ -127,8 +118,6 @@
     minimumCacheTTL: 60,
     deviceSizes: [640, 750, 828, 1080, 1200, 1920, 2048, 3840],
     imageSizes: [16, 32, 48, 64, 96, 128, 256, 384],
-<<<<<<< HEAD
-=======
     remotePatterns: [
       {
         protocol: 'https',
@@ -136,7 +125,6 @@
         pathname: '/storage/v1/object/public/**',
       },
     ],
->>>>>>> 1e4658f8
   },
 
   // 実験的機能
