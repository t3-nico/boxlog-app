--- conflicted
+++ resolved
@@ -1,7 +1,3 @@
-<<<<<<< HEAD
-// @ts-nocheck
-=======
->>>>>>> eb9c0909
 /**
  * Sentry統合React Error Boundary
  * UIエラーの自動捕捉・分類・ユーザーセッション記録
