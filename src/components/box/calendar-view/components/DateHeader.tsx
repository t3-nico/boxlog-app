--- conflicted
+++ resolved
@@ -26,17 +26,8 @@
   return (
     <div className={cn("flex-shrink-0 bg-background", className)}>
       <div className="flex">
-<<<<<<< HEAD
-        {/* タイムゾーン表示エリア */}
-        <div className="w-16 flex-shrink-0 bg-white dark:bg-gray-900 flex items-end justify-center pb-2">
-          <div className="text-xs font-medium text-gray-600 dark:text-gray-400 text-center px-1">
-            {timezoneLabel}
-          </div>
-        </div>
-=======
         {/* 時間軸のスペース */}
         <div className="w-16 flex-shrink-0 bg-background"></div>
->>>>>>> 5867511b
         
         {/* 日付ヘッダー */}
         {dates.map((day) => (
