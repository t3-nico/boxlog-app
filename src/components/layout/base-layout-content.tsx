--- conflicted
+++ resolved
@@ -119,19 +119,12 @@
           <Button
             size="icon"
             aria-label={t('common.createNewEvent')}
-<<<<<<< HEAD
-            className="fixed right-4 bottom-20 z-50 size-14 rounded-2xl shadow-lg"
-            onClick={createActionSheet.open}
-=======
             className="fixed right-4 z-50 size-14 rounded-2xl shadow-lg"
             style={{
               // iOS Safe Area対応: ボトムナビ(64px) + 余白(16px) + Safe Area
               bottom: 'calc(80px + env(safe-area-inset-bottom, 0px))',
             }}
-            onClick={() => {
-              console.log('Create new plan')
-            }}
->>>>>>> ea4227f9
+            onClick={createActionSheet.open}
           >
             <Plus className="size-6" />
           </Button>
