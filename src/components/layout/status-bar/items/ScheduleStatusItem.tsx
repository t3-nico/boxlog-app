'use client'

import { useCallback, useEffect, useMemo, useState } from 'react'

import { Calendar } from 'lucide-react'

import { StatusBarItem } from '../StatusBarItem'

import { Spinner } from '@/components/ui/spinner'
import { PlanCreateTrigger } from '@/features/plans/components/shared/PlanCreateTrigger'
import { usePlanInspectorStore } from '@/features/plans/stores/usePlanInspectorStore'
import { api } from '@/lib/trpc'
import { cn } from '@/lib/utils'

/**
 * 現在の予定をステータスバーに表示
 *
 * 表示パターン:
 * - 現在進行中: "ミーティング (14:00-15:00)" + プログレスバー
 * - 予定なし: "予定なし"（クリックで新規作成ポップオーバーを表示）
 */
export function ScheduleStatusItem() {
  const openInspector = usePlanInspectorStore((state) => state.openInspector)
  const [currentTime, setCurrentTime] = useState(() => new Date())

  // 1分ごとに現在時刻を更新
  useEffect(() => {
    const timer = setInterval(() => {
      setCurrentTime(new Date())
    }, 60 * 1000)

    return () => clearInterval(timer)
  }, [])

  // 今日の予定を取得
  const { data: plans, isLoading } = api.plans.list.useQuery(undefined, {
    staleTime: 60 * 1000, // 1分
    refetchInterval: 60 * 1000, // 1分ごとに再取得
  })

  // 今日の予定をフィルタリング
  const todayPlans = useMemo(() => {
    if (!plans) return []

    const today = new Date()
    const todayStr = today.toISOString().split('T')[0]

    return plans
      .filter((plan) => {
        // due_date または start_time が今日のもの
        if (plan.due_date === todayStr) return true
        if (plan.start_time) {
          const startDate = new Date(plan.start_time).toISOString().split('T')[0]
          return startDate === todayStr
        }
        return false
      })
      .filter((plan) => {
        // 完了・キャンセル以外
        return plan.status !== 'done' && plan.status !== 'cancel'
      })
      .sort((a, b) => {
        // start_time でソート
        const aTime = a.start_time ? new Date(a.start_time).getTime() : Infinity
        const bTime = b.start_time ? new Date(b.start_time).getTime() : Infinity
        return aTime - bTime
      })
  }, [plans])

  // 現在進行中の予定を取得
  const currentPlan = useMemo(() => {
    const now = currentTime.getTime()

    return todayPlans.find((plan) => {
      if (!plan.start_time || !plan.end_time) return false
      const start = new Date(plan.start_time).getTime()
      const end = new Date(plan.end_time).getTime()
      return now >= start && now <= end
    })
  }, [todayPlans, currentTime])

  // 時刻フォーマット（HH:MM）
  const formatTime = useCallback((dateStr: string) => {
    const date = new Date(dateStr)
    return date.toLocaleTimeString('ja-JP', {
      hour: '2-digit',
      minute: '2-digit',
      hour12: false,
    })
  }, [])

<<<<<<< HEAD
  // クリック時: 現在の予定があればインスペクターを開く、なければ新規作成は別途Popoverで処理
=======
  // クリック時: 現在の予定があればインスペクターを開く
>>>>>>> db17cabf
  const handleClick = useCallback(() => {
    if (currentPlan) {
      openInspector(currentPlan.id)
    }
<<<<<<< HEAD
    // 予定がない場合は何もしない（PlanCreatePopoverのトリガーとして動作）
=======
>>>>>>> db17cabf
  }, [currentPlan, openInspector])

  // 進捗率を計算（0〜100）
  const progressPercent = useMemo(() => {
    if (!currentPlan?.start_time || !currentPlan?.end_time) return null

    const start = new Date(currentPlan.start_time).getTime()
    const end = new Date(currentPlan.end_time).getTime()
    const now = currentTime.getTime()

    const total = end - start
    const elapsed = now - start

    if (total <= 0) return null

    const percent = Math.min(100, Math.max(0, (elapsed / total) * 100))
    return Math.round(percent)
  }, [currentPlan, currentTime])

  // ラベル生成
  const label = useMemo(() => {
    if (currentPlan) {
      const startTime = currentPlan.start_time ? formatTime(currentPlan.start_time) : ''
      const endTime = currentPlan.end_time ? formatTime(currentPlan.end_time) : ''
      const timeRange = startTime && endTime ? ` (${startTime}-${endTime})` : ''
      return `${currentPlan.title}${timeRange}`
    }

    return '予定なし'
  }, [currentPlan, formatTime])

  // アイコン（ローディング時はスピナー）
  const icon = isLoading ? <Spinner className="h-3 w-3" /> : <Calendar className="h-3 w-3" />

  // ツールチップ
  const tooltip = currentPlan ? '予定を開く' : '新規プラン作成'

  // 予定がない場合の初期値を計算
  const initialDate = useMemo(() => new Date(), [])
  const initialStartTime = useMemo(() => {
    const now = new Date()
    const hours = now.getHours().toString().padStart(2, '0')
    return `${hours}:00`
  }, [])
  const initialEndTime = useMemo(() => {
    const now = new Date()
    const endHours = (now.getHours() + 1) % 24
    return `${endHours.toString().padStart(2, '0')}:00`
  }, [])

<<<<<<< HEAD
  // 現在の予定がある場合は通常のStatusBarItem、ない場合はPlanCreatePopoverでラップ
=======
  // 現在の予定がある場合は通常のStatusBarItem、ない場合はPlanCreateTriggerでラップ
>>>>>>> db17cabf
  const hasActivePlan = !!currentPlan

  const statusBarContent = (
    <>
      <StatusBarItem icon={icon} label={isLoading ? '...' : label} onClick={handleClick} tooltip={tooltip} />
      {/* 進行中の予定がある場合のみプログレスバーを表示 */}
      {progressPercent !== null && (
        <div className="flex items-center gap-1.5" title={`${progressPercent}% 経過`}>
          <div className="bg-surface-container h-1 w-16 overflow-hidden rounded-full">
            <div
              className={cn(
                'h-full rounded-full transition-all duration-300',
                progressPercent < 80 ? 'bg-primary' : 'bg-destructive'
              )}
              style={{ width: `${progressPercent}%` }}
            />
          </div>
          <span className="text-muted-foreground text-xs tabular-nums">{progressPercent}%</span>
        </div>
      )}
    </>
  )

  if (hasActivePlan) {
    return <div className="flex items-center gap-2">{statusBarContent}</div>
  }

  // 予定がない場合はPlanCreateTriggerでラップ
  return (
    <div className="flex items-center gap-2">
      <PlanCreateTrigger
        triggerElement={
          <button type="button" className="flex items-center">
            <StatusBarItem icon={icon} label={isLoading ? '...' : label} tooltip={tooltip} forceClickable />
          </button>
        }
        initialDate={initialDate}
        initialStartTime={initialStartTime}
        initialEndTime={initialEndTime}
      />
      {progressPercent !== null && (
        <div className="flex items-center gap-1.5" title={`${progressPercent}% 経過`}>
          <div className="bg-surface-container h-1 w-16 overflow-hidden rounded-full">
            <div
              className={cn(
                'h-full rounded-full transition-all duration-300',
                progressPercent < 80 ? 'bg-primary' : 'bg-destructive'
              )}
              style={{ width: `${progressPercent}%` }}
            />
          </div>
          <span className="text-muted-foreground text-xs tabular-nums">{progressPercent}%</span>
        </div>
      )}
    </div>
  )
}<|MERGE_RESOLUTION|>--- conflicted
+++ resolved
@@ -89,19 +89,11 @@
     })
   }, [])
 
-<<<<<<< HEAD
-  // クリック時: 現在の予定があればインスペクターを開く、なければ新規作成は別途Popoverで処理
-=======
   // クリック時: 現在の予定があればインスペクターを開く
->>>>>>> db17cabf
   const handleClick = useCallback(() => {
     if (currentPlan) {
       openInspector(currentPlan.id)
     }
-<<<<<<< HEAD
-    // 予定がない場合は何もしない（PlanCreatePopoverのトリガーとして動作）
-=======
->>>>>>> db17cabf
   }, [currentPlan, openInspector])
 
   // 進捗率を計算（0〜100）
@@ -152,11 +144,7 @@
     return `${endHours.toString().padStart(2, '0')}:00`
   }, [])
 
-<<<<<<< HEAD
-  // 現在の予定がある場合は通常のStatusBarItem、ない場合はPlanCreatePopoverでラップ
-=======
   // 現在の予定がある場合は通常のStatusBarItem、ない場合はPlanCreateTriggerでラップ
->>>>>>> db17cabf
   const hasActivePlan = !!currentPlan
 
   const statusBarContent = (
