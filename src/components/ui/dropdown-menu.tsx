'use client'

import * as DropdownMenuPrimitive from '@radix-ui/react-dropdown-menu'
import { CheckIcon, ChevronRightIcon } from 'lucide-react'
import * as React from 'react'

import { cn } from '@/lib/utils'

function DropdownMenu({ ...props }: React.ComponentProps<typeof DropdownMenuPrimitive.Root>) {
  return <DropdownMenuPrimitive.Root data-slot="dropdown-menu" {...props} />
}

function DropdownMenuPortal({ ...props }: React.ComponentProps<typeof DropdownMenuPrimitive.Portal>) {
  return <DropdownMenuPrimitive.Portal data-slot="dropdown-menu-portal" {...props} />
}

function DropdownMenuTrigger({ ...props }: React.ComponentProps<typeof DropdownMenuPrimitive.Trigger>) {
  return <DropdownMenuPrimitive.Trigger data-slot="dropdown-menu-trigger" {...props} />
}

function DropdownMenuContent({
  className,
  sideOffset = 4,
  ...props
}: React.ComponentProps<typeof DropdownMenuPrimitive.Content>) {
  return (
    <DropdownMenuPrimitive.Portal>
      <DropdownMenuPrimitive.Content
        data-slot="dropdown-menu-content"
        sideOffset={sideOffset}
        className={cn(
          'bg-popover text-popover-foreground data-[state=open]:animate-in data-[state=closed]:animate-out data-[state=closed]:fade-out-0 data-[state=open]:fade-in-0 data-[state=closed]:zoom-out-95 data-[state=open]:zoom-in-95 data-[side=bottom]:slide-in-from-top-2 data-[side=left]:slide-in-from-right-2 data-[side=right]:slide-in-from-left-2 data-[side=top]:slide-in-from-bottom-2 border-border z-50 max-h-(--radix-dropdown-menu-content-available-height) min-w-[12rem] origin-(--radix-dropdown-menu-content-transform-origin) overflow-x-hidden overflow-y-auto rounded-md border p-1 shadow-md',
          className
        )}
        {...props}
      />
    </DropdownMenuPrimitive.Portal>
  )
}

function DropdownMenuGroup({ ...props }: React.ComponentProps<typeof DropdownMenuPrimitive.Group>) {
  return <DropdownMenuPrimitive.Group data-slot="dropdown-menu-group" {...props} />
}

function DropdownMenuItem({
  className,
  inset,
  variant = 'default',
  ...props
}: React.ComponentProps<typeof DropdownMenuPrimitive.Item> & {
  inset?: boolean
  variant?: 'default' | 'destructive'
}) {
  return (
    <DropdownMenuPrimitive.Item
      data-slot="dropdown-menu-item"
      data-inset={inset}
      data-variant={variant}
      className={cn(
        "focus:bg-state-focus data-[variant=destructive]:text-destructive data-[variant=destructive]:focus:bg-destructive/10 dark:data-[variant=destructive]:focus:bg-destructive/20 data-[variant=destructive]:focus:text-destructive data-[variant=destructive]:*:[svg]:!text-destructive [&_svg:not([class*='text-'])]:text-muted-foreground relative flex cursor-default items-center gap-2 rounded-sm px-2 py-2 text-sm outline-hidden select-none data-[disabled]:pointer-events-none data-[disabled]:opacity-50 data-[inset]:pl-8 [&_svg]:pointer-events-none [&_svg]:shrink-0 [&_svg:not([class*='size-'])]:size-4",
        className
      )}
      {...props}
    />
  )
}

function DropdownMenuCheckboxItem({
  className,
  children,
  checked,
  ...props
}: React.ComponentProps<typeof DropdownMenuPrimitive.CheckboxItem>) {
  return (
    <DropdownMenuPrimitive.CheckboxItem
      data-slot="dropdown-menu-checkbox-item"
      className={cn(
<<<<<<< HEAD
        "focus:bg-state-focus relative flex cursor-default items-center justify-between gap-2 rounded-sm py-1.5 pr-2 pl-2 text-sm outline-hidden select-none data-[disabled]:pointer-events-none data-[disabled]:opacity-50 [&_svg]:pointer-events-none [&_svg]:shrink-0 [&_svg:not([class*='size-'])]:size-4",
=======
        "focus:bg-state-focus relative flex cursor-default items-center justify-between gap-2 rounded-sm py-2 pr-2 pl-2 text-sm outline-hidden select-none data-[disabled]:pointer-events-none data-[disabled]:opacity-50 [&_svg]:pointer-events-none [&_svg]:shrink-0 [&_svg:not([class*='size-'])]:size-4",
>>>>>>> db17cabf
        className
      )}
      {...(checked !== undefined && { checked })}
      {...props}
    >
      <span>{children}</span>
      <span className="pointer-events-none flex size-4 items-center justify-center">
        <DropdownMenuPrimitive.ItemIndicator>
          <CheckIcon className="text-primary size-4" />
        </DropdownMenuPrimitive.ItemIndicator>
      </span>
    </DropdownMenuPrimitive.CheckboxItem>
  )
}

function DropdownMenuRadioGroup({ ...props }: React.ComponentProps<typeof DropdownMenuPrimitive.RadioGroup>) {
  return <DropdownMenuPrimitive.RadioGroup data-slot="dropdown-menu-radio-group" {...props} />
}

function DropdownMenuRadioItem({
  className,
  children,
  ...props
}: React.ComponentProps<typeof DropdownMenuPrimitive.RadioItem>) {
  return (
    <DropdownMenuPrimitive.RadioItem
      data-slot="dropdown-menu-radio-item"
      className={cn(
<<<<<<< HEAD
        "focus:bg-state-focus relative flex cursor-default items-center justify-between gap-2 rounded-sm py-1.5 pr-2 pl-2 text-sm outline-hidden select-none data-[disabled]:pointer-events-none data-[disabled]:opacity-50 [&_svg]:pointer-events-none [&_svg]:shrink-0 [&_svg:not([class*='size-'])]:size-4",
=======
        "focus:bg-state-focus relative flex cursor-default items-center justify-between gap-2 rounded-sm py-2 pr-2 pl-2 text-sm outline-hidden select-none data-[disabled]:pointer-events-none data-[disabled]:opacity-50 [&_svg]:pointer-events-none [&_svg]:shrink-0 [&_svg:not([class*='size-'])]:size-4",
>>>>>>> db17cabf
        className
      )}
      {...props}
    >
      <span>{children}</span>
      <span className="pointer-events-none flex size-4 items-center justify-center">
        <DropdownMenuPrimitive.ItemIndicator>
          <CheckIcon className="text-primary size-4" />
        </DropdownMenuPrimitive.ItemIndicator>
      </span>
    </DropdownMenuPrimitive.RadioItem>
  )
}

function DropdownMenuLabel({
  className,
  inset,
  ...props
}: React.ComponentProps<typeof DropdownMenuPrimitive.Label> & {
  inset?: boolean
}) {
  return (
    <DropdownMenuPrimitive.Label
      data-slot="dropdown-menu-label"
      data-inset={inset}
      className={cn('px-2 py-2 text-sm font-medium data-[inset]:pl-8', className)}
      {...props}
    />
  )
}

function DropdownMenuSeparator({ className, ...props }: React.ComponentProps<typeof DropdownMenuPrimitive.Separator>) {
  return (
    <DropdownMenuPrimitive.Separator
      data-slot="dropdown-menu-separator"
      className={cn('bg-border -mx-1 my-1 h-px', className)}
      {...props}
    />
  )
}

function DropdownMenuShortcut({ className, ...props }: React.ComponentProps<'span'>) {
  return (
    <span
      data-slot="dropdown-menu-shortcut"
      className={cn('text-muted-foreground ml-auto text-xs tracking-widest', className)}
      {...props}
    />
  )
}

function DropdownMenuSub({ ...props }: React.ComponentProps<typeof DropdownMenuPrimitive.Sub>) {
  return <DropdownMenuPrimitive.Sub data-slot="dropdown-menu-sub" {...props} />
}

function DropdownMenuSubTrigger({
  className,
  inset,
  children,
  ...props
}: React.ComponentProps<typeof DropdownMenuPrimitive.SubTrigger> & {
  inset?: boolean
}) {
  return (
    <DropdownMenuPrimitive.SubTrigger
      data-slot="dropdown-menu-sub-trigger"
      data-inset={inset}
      className={cn(
        "focus:bg-state-focus data-[state=open]:bg-state-selected [&_svg:not([class*='text-'])]:text-muted-foreground flex cursor-default items-center gap-2 rounded-sm px-2 py-2 text-sm outline-hidden select-none data-[inset]:pl-8 [&_svg]:pointer-events-none [&_svg]:shrink-0 [&_svg:not([class*='size-'])]:size-4",
        className
      )}
      {...props}
    >
      {children}
      <ChevronRightIcon className="ml-auto size-4" />
    </DropdownMenuPrimitive.SubTrigger>
  )
}

function DropdownMenuSubContent({
  className,
  ...props
}: React.ComponentProps<typeof DropdownMenuPrimitive.SubContent>) {
  return (
    <DropdownMenuPrimitive.SubContent
      data-slot="dropdown-menu-sub-content"
      className={cn(
        'bg-popover text-popover-foreground data-[state=open]:animate-in data-[state=closed]:animate-out data-[state=closed]:fade-out-0 data-[state=open]:fade-in-0 data-[state=closed]:zoom-out-95 data-[state=open]:zoom-in-95 data-[side=bottom]:slide-in-from-top-2 data-[side=left]:slide-in-from-right-2 data-[side=right]:slide-in-from-left-2 data-[side=top]:slide-in-from-bottom-2 border-border z-50 min-w-[8rem] origin-(--radix-dropdown-menu-content-transform-origin) overflow-hidden rounded-md border p-1 shadow-lg',
        className
      )}
      {...props}
    />
  )
}

export {
  DropdownMenu,
  DropdownMenuCheckboxItem,
  DropdownMenuContent,
  DropdownMenuGroup,
  DropdownMenuItem,
  DropdownMenuLabel,
  DropdownMenuPortal,
  DropdownMenuRadioGroup,
  DropdownMenuRadioItem,
  DropdownMenuSeparator,
  DropdownMenuShortcut,
  DropdownMenuSub,
  DropdownMenuSubContent,
  DropdownMenuSubTrigger,
  DropdownMenuTrigger,
}<|MERGE_RESOLUTION|>--- conflicted
+++ resolved
@@ -75,11 +75,7 @@
     <DropdownMenuPrimitive.CheckboxItem
       data-slot="dropdown-menu-checkbox-item"
       className={cn(
-<<<<<<< HEAD
-        "focus:bg-state-focus relative flex cursor-default items-center justify-between gap-2 rounded-sm py-1.5 pr-2 pl-2 text-sm outline-hidden select-none data-[disabled]:pointer-events-none data-[disabled]:opacity-50 [&_svg]:pointer-events-none [&_svg]:shrink-0 [&_svg:not([class*='size-'])]:size-4",
-=======
         "focus:bg-state-focus relative flex cursor-default items-center justify-between gap-2 rounded-sm py-2 pr-2 pl-2 text-sm outline-hidden select-none data-[disabled]:pointer-events-none data-[disabled]:opacity-50 [&_svg]:pointer-events-none [&_svg]:shrink-0 [&_svg:not([class*='size-'])]:size-4",
->>>>>>> db17cabf
         className
       )}
       {...(checked !== undefined && { checked })}
@@ -108,11 +104,7 @@
     <DropdownMenuPrimitive.RadioItem
       data-slot="dropdown-menu-radio-item"
       className={cn(
-<<<<<<< HEAD
-        "focus:bg-state-focus relative flex cursor-default items-center justify-between gap-2 rounded-sm py-1.5 pr-2 pl-2 text-sm outline-hidden select-none data-[disabled]:pointer-events-none data-[disabled]:opacity-50 [&_svg]:pointer-events-none [&_svg]:shrink-0 [&_svg:not([class*='size-'])]:size-4",
-=======
         "focus:bg-state-focus relative flex cursor-default items-center justify-between gap-2 rounded-sm py-2 pr-2 pl-2 text-sm outline-hidden select-none data-[disabled]:pointer-events-none data-[disabled]:opacity-50 [&_svg]:pointer-events-none [&_svg]:shrink-0 [&_svg:not([class*='size-'])]:size-4",
->>>>>>> db17cabf
         className
       )}
       {...props}
