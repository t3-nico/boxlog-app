'use client'

import { Check, Circle } from 'lucide-react'
import { useTranslations } from 'next-intl'

<<<<<<< HEAD
import { DropdownMenuItem } from '@/components/ui/dropdown-menu'
=======
import { Button } from '@/components/ui/button'
>>>>>>> abbac27b
import { Tooltip, TooltipContent, TooltipTrigger } from '@/components/ui/tooltip'
import { TAG_COLOR_PALETTE } from '@/config/ui/colors'
import { cn } from '@/lib/utils'

interface ColorPalettePickerProps {
  selectedColor: string
  onColorSelect: (color: string) => void
  className?: string
}

// カラー名マッピング
export const COLOR_NAMES: Record<string, string> = {
  '#3B82F6': 'Blue',
  '#10B981': 'Green',
  '#EF4444': 'Red',
  '#F59E0B': 'Amber',
  '#8B5CF6': 'Violet',
  '#EC4899': 'Pink',
  '#06B6D4': 'Cyan',
  '#F97316': 'Orange',
  '#6B7280': 'Gray',
  '#6366F1': 'Indigo',
}

/**
 * カラーパレットピッカー（グリッド表示）
 * Popover内で使用するグリッド型のカラー選択UI
 */
export function ColorPalettePicker({ selectedColor, onColorSelect, className }: ColorPalettePickerProps) {
  const t = useTranslations('aria')
  return (
    <div className={cn('flex gap-2', className)}>
      {TAG_COLOR_PALETTE.map((color) => {
        const isSelected = selectedColor === color
        const colorName = COLOR_NAMES[color] || color

        return (
          <Tooltip key={color}>
            <TooltipTrigger asChild>
              <Button
                type="button"
                variant="ghost"
                size="icon-sm"
                onClick={() => onColorSelect(color)}
                tabIndex={-1}
                className={cn(
                  'relative shrink-0 p-0 transition-all',
                  'hover:scale-110 hover:bg-transparent',
                  isSelected && 'scale-105'
                )}
                aria-label={t('selectColor', { color: colorName })}
              >
                <Circle className="stroke-border h-6 w-6 transition-all" fill={color} strokeWidth={2} />
                {isSelected && (
                  <div className="absolute inset-0 flex items-center justify-center">
                    <Check className="text-background h-3 w-3" strokeWidth={3} />
                  </div>
                )}
              </Button>
            </TooltipTrigger>
            <TooltipContent side="top">
              <p>{colorName}</p>
            </TooltipContent>
          </Tooltip>
        )
      })}
    </div>
  )
}

/**
 * カラーパレットメニューアイテム（DropdownMenu用）
 * DropdownMenuContent / DropdownMenuSubContent の中で使用
 */
interface ColorPaletteMenuItemsProps {
  selectedColor: string
  onColorSelect: (color: string) => void
}

export function ColorPaletteMenuItems({ selectedColor, onColorSelect }: ColorPaletteMenuItemsProps) {
  return (
    <>
      {TAG_COLOR_PALETTE.map((color) => {
        const isSelected = selectedColor === color
        const colorName = COLOR_NAMES[color] || color

        return (
          <DropdownMenuItem key={color} onClick={() => onColorSelect(color)} className="hover:bg-state-hover">
            <Circle className="mr-2 h-4 w-4" fill={color} strokeWidth={0} />
            <span className="flex-1">{colorName}</span>
            {isSelected && <Check className="text-primary ml-2 h-4 w-4" />}
          </DropdownMenuItem>
        )
      })}
    </>
  )
}<|MERGE_RESOLUTION|>--- conflicted
+++ resolved
@@ -3,11 +3,8 @@
 import { Check, Circle } from 'lucide-react'
 import { useTranslations } from 'next-intl'
 
-<<<<<<< HEAD
+import { Button } from '@/components/ui/button'
 import { DropdownMenuItem } from '@/components/ui/dropdown-menu'
-=======
-import { Button } from '@/components/ui/button'
->>>>>>> abbac27b
 import { Tooltip, TooltipContent, TooltipTrigger } from '@/components/ui/tooltip'
 import { TAG_COLOR_PALETTE } from '@/config/ui/colors'
 import { cn } from '@/lib/utils'
