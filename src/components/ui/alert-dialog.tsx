--- conflicted
+++ resolved
@@ -18,11 +18,7 @@
 >(({ className, ...props }, ref) => (
   <AlertDialogPrimitive.Overlay
     className={cn(
-<<<<<<< HEAD
-      'data-[state=open]:animate-in data-[state=closed]:animate-out data-[state=closed]:fade-out-0 data-[state=open]:fade-in-0 fixed inset-0 z-[100] bg-black/80',
-=======
       'data-[state=open]:animate-in data-[state=closed]:animate-out data-[state=closed]:fade-out-0 data-[state=open]:fade-in-0 fixed inset-0 z-[250] bg-black/80',
->>>>>>> db17cabf
       className
     )}
     {...props}
@@ -40,21 +36,12 @@
     <AlertDialogPrimitive.Content
       ref={ref}
       className={cn(
-<<<<<<< HEAD
-        'border-border bg-popover text-popover-foreground fixed top-[50%] left-[50%] z-[100] grid w-full translate-x-[-50%] translate-y-[-50%] gap-4 rounded-xl border p-6 shadow-lg duration-200',
-        'data-[state=open]:animate-in data-[state=closed]:animate-out',
-        'data-[state=closed]:fade-out-0 data-[state=open]:fade-in-0',
-        'data-[state=closed]:zoom-out-95 data-[state=open]:zoom-in-95',
-        // max-wはデフォルト値。classNameで上書き可能（twMergeで後勝ち）
-        'max-w-[calc(100%-2rem)] sm:max-w-lg',
-=======
         'border-border bg-popover text-popover-foreground fixed top-[50%] left-[50%] z-[250] grid translate-x-[-50%] translate-y-[-50%] gap-4 rounded-xl border p-6 shadow-lg duration-200',
         'data-[state=open]:animate-in data-[state=closed]:animate-out',
         'data-[state=closed]:fade-out-0 data-[state=open]:fade-in-0',
         'data-[state=closed]:zoom-out-95 data-[state=open]:zoom-in-95',
         // 横幅: モバイルはビューポート幅-2rem、デスクトップは最大512px
         'w-[calc(100vw-2rem)] sm:w-full sm:max-w-lg',
->>>>>>> db17cabf
         className
       )}
       {...props}
