<<<<<<< HEAD
// @ts-nocheck
=======
>>>>>>> eb9c0909
/**
 * エラー分析ユーティリティ
 * GlobalErrorBoundaryで使用するエラー分析ロジック
 */

import { getErrorPattern, getRecommendedActions } from '@/config/error-patterns'
import { ERROR_CODES, ErrorCode, getErrorCategory, getErrorSeverity } from '@/constants/errorCodes'

export interface ErrorAnalysis {
  code: ErrorCode
  category: string
  severity: string
  recoverable: boolean
  autoRetryable: boolean
  suggestedActions: string[]
}

/**
 * エラーメッセージからエラーコードを推定
 */
export function estimateErrorCodeFromMessage(message: string): ErrorCode | null {
  const lowerMessage = message.toLowerCase()

  // 認証関連
  if (lowerMessage.includes('auth') || lowerMessage.includes('unauthorized') || lowerMessage.includes('401')) {
    if (lowerMessage.includes('expired') || lowerMessage.includes('timeout')) {
      return ERROR_CODES.AUTH_EXPIRED
    }
    if (lowerMessage.includes('invalid') || lowerMessage.includes('token')) {
      return ERROR_CODES.AUTH_INVALID_TOKEN
    }
    if (lowerMessage.includes('forbidden') || lowerMessage.includes('403')) {
      return ERROR_CODES.AUTH_NO_PERMISSION
    }
    return ERROR_CODES.AUTH_INVALID_TOKEN
  }

  // ネットワーク関連
  if (lowerMessage.includes('network') || lowerMessage.includes('fetch')) {
    return ERROR_CODES.SYSTEM_NETWORK_ERROR
  }

  // API関連
  if (lowerMessage.includes('429') || lowerMessage.includes('rate limit')) {
    return ERROR_CODES.API_RATE_LIMIT
  }
  if (lowerMessage.includes('timeout')) {
    return ERROR_CODES.API_TIMEOUT
  }
  if (lowerMessage.includes('500') || lowerMessage.includes('server error')) {
    return ERROR_CODES.API_SERVER_ERROR
  }

  // データ関連
  if (lowerMessage.includes('not found') || lowerMessage.includes('404')) {
    return ERROR_CODES.DATA_NOT_FOUND
  }
  if (lowerMessage.includes('duplicate') || lowerMessage.includes('already exists')) {
    return ERROR_CODES.DATA_DUPLICATE
  }
  if (lowerMessage.includes('validation') || lowerMessage.includes('invalid')) {
    return ERROR_CODES.DATA_VALIDATION_ERROR
  }

  // UI関連
  if (lowerMessage.includes('component') || lowerMessage.includes('render')) {
    return ERROR_CODES.UI_COMPONENT_ERROR
  }

  // ChunkLoadError など React固有
  if (lowerMessage.includes('chunkloaderror') || lowerMessage.includes('loading chunk')) {
    return ERROR_CODES.UI_PERFORMANCE_ERROR
  }

  return null
}

/**
 * エラーを包括的に分析
 * error-patterns.ts の情報と統合して詳細な分析結果を返す
 */
export function analyzeError(error: Error): ErrorAnalysis {
  let code: ErrorCode = ERROR_CODES.UI_COMPONENT_ERROR
  let recoverable = true
  let autoRetryable = false

  // 1. error-patterns.tsの推定機能を使用してエラーコードを特定
  const estimatedCode = estimateErrorCodeFromMessage(error.message)
  if (estimatedCode) {
    code = estimatedCode
  }

  // 2. error-patterns.tsから詳細な情報を取得
  const pattern = getErrorPattern(code)
  if (pattern) {
    recoverable = pattern.autoRecoverable || true
    autoRetryable = pattern.autoRecoverable
  }

  // 3. React固有のエラーの追加判定
  if (error.name === 'ChunkLoadError') {
    code = ERROR_CODES.UI_PERFORMANCE_ERROR
    autoRetryable = true
  }

  const category = getErrorCategory(code)
  const severity = getErrorSeverity(code)

  // 4. 推奨アクションを error-patterns.ts から取得
  const suggestedActions = getRecommendedActions(code)

  return {
    code,
    category,
    severity,
    recoverable,
    autoRetryable,
    suggestedActions,
  }
}<|MERGE_RESOLUTION|>--- conflicted
+++ resolved
@@ -1,7 +1,3 @@
-<<<<<<< HEAD
-// @ts-nocheck
-=======
->>>>>>> eb9c0909
 /**
  * エラー分析ユーティリティ
  * GlobalErrorBoundaryで使用するエラー分析ロジック
