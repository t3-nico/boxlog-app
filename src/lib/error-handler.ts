<<<<<<< HEAD
// @ts-nocheck
=======
>>>>>>> eb9c0909
/**
 * エラーハンドラーライブラリ
 * 統一エラー処理・自動復旧・ユーザー通知の中央管理システム
 */

// 値のインポート
import {
  AppError,
  createAppError,
  ERROR_CODES,
  errorPatternDictionary,
  executeWithAutoRecovery,
  getErrorCategory,
} from '@/config/error-patterns/index'

// 型のインポート
import type { ErrorCode, ErrorHandlingResult, ErrorMetadata } from '@/config/error-patterns/index'

/**
 * エラーハンドリングオプション
 */
export interface ErrorHandlingOptions {
  showUserNotification?: boolean // ユーザー通知を表示するか
  logLevel?: 'debug' | 'info' | 'warn' | 'error' // ログレベル
  context?: Record<string, unknown> // 追加コンテキスト
  userId?: string // ユーザーID
  sessionId?: string // セッションID
  requestId?: string // リクエストID
  source?: string // エラー発生源
  retryEnabled?: boolean // リトライを有効にするか
  fallbackEnabled?: boolean // フォールバックを有効にするか
}

/**
 * ユーザー通知の設定
 */
export interface NotificationConfig {
  type: 'toast' | 'modal' | 'banner' | 'console' // 通知タイプ
  duration?: number // 表示時間（ミリ秒）
  persistent?: boolean // 永続表示するか
  actionButton?: {
    // アクションボタン
    text: string
    action: () => void
  }
}

/**
 * メインエラーハンドラークラス
 */
export class ErrorHandler {
  private notificationHandlers = new Map<string, (message: string, config: NotificationConfig) => void>()
  private logHandlers = new Map<string, (level: string, message: string, error?: AppError) => void>()

  /**
   * 通知ハンドラーを登録
   */
  registerNotificationHandler(type: string, handler: (message: string, config: NotificationConfig) => void): void {
    this.notificationHandlers.set(type, handler)
  }

  /**
   * ログハンドラーを登録
   */
  registerLogHandler(type: string, handler: (level: string, message: string, error?: AppError) => void): void {
    this.logHandlers.set(type, handler)
  }

  /**
   * エラーを処理する（メイン関数）
   */
  async handleError(error: Error | AppError, errorCode?: ErrorCode, options: ErrorHandlingOptions = {}): Promise<void> {
    const appError = this.normalizeError(error, errorCode, options)

    // ログ出力
    this.logError(appError, options.logLevel || appError.pattern.recovery.logLevel)

    // ユーザー通知
    if (options.showUserNotification !== false && appError.shouldNotifyUser()) {
      await this.notifyUser(appError, options)
    }

    // Sentry連携（別途実装）
    await this.reportToSentry(appError)

    // 統計更新
    this.updateErrorMetrics(appError)
  }

  /**
   * 自動復旧付きでエラーを処理
   */
  async handleWithRecovery<T>(
    operation: () => Promise<T>,
    errorCode: ErrorCode,
    options: ErrorHandlingOptions = {}
  ): Promise<ErrorHandlingResult<T>> {
    try {
      const result = await executeWithAutoRecovery(operation, errorCode, options.context)

      // 成功時のログ
      if (result.success && (result.recoveryApplied || result.fallbackUsed)) {
        this.logRecoverySuccess(errorCode, result, options)
      }

      return result
    } catch (error) {
      // 復旧失敗時の処理
      const appError = this.normalizeError(error as Error, errorCode, options)
      await this.handleError(appError, undefined, options)

      return {
        success: false,
        error: appError,
        retryCount: 0,
        recoveryApplied: false,
        fallbackUsed: false,
      }
    }
  }

  /**
   * APIエラーを処理
   */
  async handleApiError(response: Response, options: ErrorHandlingOptions = {}): Promise<AppError> {
    let errorCode: ErrorCode

    // HTTPステータスコードからエラーコードを推定
    switch (response.status) {
      case 401:
        errorCode = ERROR_CODES.INVALID_TOKEN
        break
      case 403:
        errorCode = ERROR_CODES.NO_PERMISSION
        break
      case 404:
        errorCode = ERROR_CODES.NOT_FOUND
        break
      case 422:
        errorCode = ERROR_CODES.INVALID_FORMAT
        break
      case 429:
        errorCode = ERROR_CODES.RATE_LIMIT_EXCEEDED
        break
      case 500:
        errorCode = ERROR_CODES.INTERNAL_SERVER_ERROR
        break
      case 502:
      case 503:
        errorCode = ERROR_CODES.SERVICE_UNAVAILABLE
        break
      case 504:
        errorCode = ERROR_CODES.API_TIMEOUT
        break
      default:
        errorCode = ERROR_CODES.UNEXPECTED_ERROR
    }

    const errorMessage = `API Error: ${response.status} ${response.statusText}`
    const metadata: Partial<ErrorMetadata> = {
      source: 'api',
      context: {
        url: response.url,
        status: response.status,
        statusText: response.statusText,
        headers: Object.fromEntries(response.headers.entries()),
      },
      ...options,
    }

    const appError = createAppError(errorMessage, errorCode, metadata)
    await this.handleError(appError, undefined, options)

    return appError
  }

  /**
   * バリデーションエラーを処理
   */
  async handleValidationError(
    fieldErrors: Record<string, string>,
    options: ErrorHandlingOptions = {}
  ): Promise<AppError> {
    const errorCode = ERROR_CODES.REQUIRED_FIELD
    const errorMessage = 'Validation failed'
    const metadata: Partial<ErrorMetadata> = {
      source: 'validation',
      context: { fieldErrors },
      ...options,
    }

    const appError = createAppError(errorMessage, errorCode, metadata)
    await this.handleError(appError, undefined, {
      ...options,
      showUserNotification: true,
    })

    return appError
  }

  /**
   * データベースエラーを処理
   */
  async handleDatabaseError(error: Error, operation: string, _options: ErrorHandlingOptions = {}): Promise<AppError> {
    let errorCode: ErrorCode

    // エラーメッセージからコードを推定
    if (error.message.includes('connection')) {
      errorCode = ERROR_CODES.CONNECTION_FAILED
    } else if (error.message.includes('timeout')) {
      errorCode = ERROR_CODES.QUERY_TIMEOUT
    } else if (error.message.includes('duplicate') || error.message.includes('unique')) {
      errorCode = ERROR_CODES.DUPLICATE_KEY
    } else if (error.message.includes('foreign key')) {
      errorCode = ERROR_CODES.FOREIGN_KEY_VIOLATION
    } else if (error.message.includes('not found')) {
      errorCode = ERROR_CODES.NOT_FOUND
    } else {
      errorCode = ERROR_CODES.UNEXPECTED_ERROR
    }

    const metadata: Partial<ErrorMetadata> = {
      source: 'database',
      context: {
        operation,
        originalError: error.message,
        stack: error.stack,
      },
      ..._options,
    }

    const appError = createAppError(error.message, errorCode, metadata)
    await this.handleError(appError, undefined, _options)

    return appError
  }

  /**
   * 外部サービスエラーを処理
   */
  async handleExternalServiceError(
    serviceName: string,
    error: Error,
    options: ErrorHandlingOptions = {}
  ): Promise<AppError> {
    let errorCode: ErrorCode

    if (error.message.includes('timeout')) {
      errorCode = ERROR_CODES.API_TIMEOUT
    } else if (error.message.includes('auth')) {
      errorCode = ERROR_CODES.EXTERNAL_AUTH_FAILED
    } else if (error.message.includes('unavailable')) {
      errorCode = ERROR_CODES.API_UNAVAILABLE
    } else {
      errorCode = ERROR_CODES.THIRD_PARTY_ERROR
    }

    const metadata: Partial<ErrorMetadata> = {
      source: `external:${serviceName}`,
      context: {
        serviceName,
        originalError: error.message,
      },
      ...options,
    }

    const appError = createAppError(error.message, errorCode, metadata)
    await this.handleError(appError, undefined, options)

    return appError
  }

  /**
   * エラーを正規化（AppErrorに変換）
   */
  private normalizeError(error: Error | AppError, errorCode?: ErrorCode, options: ErrorHandlingOptions = {}): AppError {
    if (error instanceof AppError) {
      return error
    }

    const finalErrorCode = errorCode || ERROR_CODES.UNEXPECTED_ERROR
    const metadata: Partial<ErrorMetadata> = {
      source: options.source || 'unknown',
      context: options.context,
      userId: options.userId,
      sessionId: options.sessionId,
      requestId: options.requestId,
    }

    return createAppError(error.message, finalErrorCode, metadata)
  }

  /**
   * エラーをログ出力
   */
  private logError(error: AppError, level: string): void {
    const message = `[${error.category}:${error.code}] ${error.message}`

    // 登録されたログハンドラーを実行
    this.logHandlers.forEach((handler) => {
      try {
        handler(level, message, error)
      } catch (handlerError) {
        console.error('Log handler failed:', handlerError)
      }
    })

    // デフォルトのコンソールログ
    switch (level) {
      case 'error':
        console.error(message, error)
        break
      case 'warn':
        console.warn(message, error)
        break
      case 'info':
        console.info(message, error)
        break
      case 'debug':
      default:
        console.debug(message, error)
    }
  }

  /**
   * ユーザーに通知
   */
  private async notifyUser(error: AppError, options: ErrorHandlingOptions): Promise<void> {
    const config: NotificationConfig = {
      type: 'toast',
      duration: error.severity === 'critical' ? 0 : 5000,
      persistent: error.severity === 'critical',
    }

    // ユーザーメッセージを取得
    const userMsg = error.userMessage
    const message = userMsg ? `${userMsg.title}${userMsg.description ? `: ${userMsg.description}` : ''}` : error.message

    // 登録された通知ハンドラーを実行
    this.notificationHandlers.forEach((handler) => {
      try {
        handler(message, config)
      } catch (handlerError) {
        console.error('Notification handler failed:', handlerError)
      }
    })
  }

  /**
   * 復旧成功をログ出力
   */
  private logRecoverySuccess(errorCode: ErrorCode, result: ErrorHandlingResult, options: ErrorHandlingOptions): void {
    const category = getErrorCategory(errorCode)
    const message = `Recovery successful for ${category}:${errorCode}`

    const details = {
      retryCount: result.retryCount,
      recoveryApplied: result.recoveryApplied,
      fallbackUsed: result.fallbackUsed,
      executionTime: result.executionTime,
    }

    console.info(message, details)
  }

  /**
   * Sentryにレポート（後で実装）
   */
  private async reportToSentry(_error: AppError): Promise<void> {
    // Sentry連携は別途実装
    // const sentryContext = error.getSentryContext()
    // Sentry.captureException(error, sentryContext)
  }

  /**
   * エラーメトリクスを更新
   */
  private updateErrorMetrics(_error: AppError): void {
    // メトリクス更新処理
    // 実装側でカスタムメトリクス収集システムと連携
  }

  /**
   * 健全性チェック
   */
  getHealthStatus() {
    return errorPatternDictionary.healthCheck()
  }

  /**
   * エラー統計を取得
   */
  getErrorStats() {
    return {
      errors: errorPatternDictionary.getErrorStats(),
      categories: errorPatternDictionary.getCategoryStats(),
      circuitBreakers: errorPatternDictionary.getCircuitBreakerStatus(),
    }
  }
}

/**
 * グローバルエラーハンドラーインスタンス
 */
export const globalErrorHandler = new ErrorHandler()

/**
 * 便利なヘルパー関数
 */

/**
 * 簡単なエラー処理
 */
export async function handleError(
  error: Error | AppError,
  errorCode?: ErrorCode,
  options?: ErrorHandlingOptions
): Promise<void> {
  return globalErrorHandler.handleError(error, errorCode, options)
}

/**
 * 自動復旧付きエラー処理
 */
export async function handleWithRecovery<T>(
  operation: () => Promise<T>,
  errorCode: ErrorCode,
  options?: ErrorHandlingOptions
): Promise<ErrorHandlingResult<T>> {
  return globalErrorHandler.handleWithRecovery(operation, errorCode, options)
}

/**
 * APIエラー処理
 */
export async function handleApiError(response: Response, options?: ErrorHandlingOptions): Promise<AppError> {
  return globalErrorHandler.handleApiError(response, options)
}

/**
 * バリデーションエラー処理
 */
export async function handleValidationError(
  fieldErrors: Record<string, string>,
  options?: ErrorHandlingOptions
): Promise<AppError> {
  return globalErrorHandler.handleValidationError(fieldErrors, options)
}

/**
 * データベースエラー処理
 */
export async function handleDatabaseError(
  error: Error,
  operation: string,
  options?: ErrorHandlingOptions
): Promise<AppError> {
  return globalErrorHandler.handleDatabaseError(error, operation, options)
}

/**
 * 外部サービスエラー処理
 */
export async function handleExternalServiceError(
  serviceName: string,
  error: Error,
  options?: ErrorHandlingOptions
): Promise<AppError> {
  return globalErrorHandler.handleExternalServiceError(serviceName, error, options)
}

/**
 * 通知ハンドラー登録
 */
export function registerNotificationHandler(
  type: string,
  handler: (message: string, config: NotificationConfig) => void
): void {
  globalErrorHandler.registerNotificationHandler(type, handler)
}

/**
 * ログハンドラー登録
 */
export function registerLogHandler(
  type: string,
  handler: (level: string, message: string, error?: AppError) => void
): void {
  globalErrorHandler.registerLogHandler(type, handler)
}

/**
 * エラー統計取得
 */
export function getErrorStats() {
  return globalErrorHandler.getErrorStats()
}

/**
 * 健全性チェック
 */
export function getHealthStatus() {
  return globalErrorHandler.getHealthStatus()
}<|MERGE_RESOLUTION|>--- conflicted
+++ resolved
@@ -1,7 +1,3 @@
-<<<<<<< HEAD
-// @ts-nocheck
-=======
->>>>>>> eb9c0909
 /**
  * エラーハンドラーライブラリ
  * 統一エラー処理・自動復旧・ユーザー通知の中央管理システム
