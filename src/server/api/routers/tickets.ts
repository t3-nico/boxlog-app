--- conflicted
+++ resolved
@@ -113,11 +113,7 @@
   // ========================================
   // Tickets CRUD
   // ========================================
-<<<<<<< HEAD
-  getAll: protectedProcedure.input(ticketFilterSchema.optional()).query(async ({ ctx, input }) => {
-=======
   list: protectedProcedure.input(ticketFilterSchema.optional()).query(async ({ ctx, input }) => {
->>>>>>> 232d8832
     const { supabase, userId } = ctx
 
     let query = supabase.from('tickets').select('*').eq('user_id', userId)
