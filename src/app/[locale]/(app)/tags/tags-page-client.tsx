'use client'

import { Plus } from 'lucide-react'
import { usePathname } from 'next/navigation'
import type { ReactNode } from 'react'
import { useCallback, useEffect, useMemo, useRef, useState } from 'react'

<<<<<<< HEAD
import { DataTable, type SortState } from '@/components/common/table'
import { Button } from '@/components/ui/button'
import { TagRowWrapper, TagTableRowCreate, type TagTableRowCreateHandle } from '@/features/tags/components/table'
=======
import { Button } from '@/components/ui/button'
import {
  DropdownMenu,
  DropdownMenuCheckboxItem,
  DropdownMenuContent,
  DropdownMenuItem,
  DropdownMenuLabel,
  DropdownMenuSeparator,
  DropdownMenuTrigger,
} from '@/components/ui/dropdown-menu'
import { DataTable, type ColumnDef, type SortState } from '@/features/table'
import {
  TagCellContent,
  TagRowWrapper,
  TagTableRowCreate,
  type TagTableRowCreateHandle,
} from '@/features/tags/components/table'
>>>>>>> 498391ed
import { TagCreateModal } from '@/features/tags/components/tag-create-modal'
import { TagArchiveDialog } from '@/features/tags/components/TagArchiveDialog'
import { TagBulkMergeDialog } from '@/features/tags/components/TagBulkMergeDialog'
import { TagDeleteDialog } from '@/features/tags/components/TagDeleteDialog'
import { TagSelectionActions } from '@/features/tags/components/TagSelectionActions'
import { TagsFilterBar } from '@/features/tags/components/TagsFilterBar'
import { TagsPageHeader } from '@/features/tags/components/TagsPageHeader'
import { TagsSelectionBar } from '@/features/tags/components/TagsSelectionBar'
import { useTagsPageContext } from '@/features/tags/contexts/TagsPageContext'
import { useTagGroups } from '@/features/tags/hooks/use-tag-groups'
import { useTagOperations } from '@/features/tags/hooks/use-tag-operations'
import { useTags, useUpdateTag } from '@/features/tags/hooks/use-tags'
import { useTagTableColumns, getTagColumnSettings } from '@/features/tags/hooks/useTagTableColumns'
import { useTagColumnStore, type TagColumnId } from '@/features/tags/stores/useTagColumnStore'
import { useTagPaginationStore } from '@/features/tags/stores/useTagPaginationStore'
import { useTagSelectionStore } from '@/features/tags/stores/useTagSelectionStore'
import { useTagSortStore } from '@/features/tags/stores/useTagSortStore'
import { api } from '@/lib/trpc'
import type { TagGroup, TagWithChildren } from '@/features/tags/types'
import { useTranslations } from 'next-intl'
import { toast } from 'sonner'

interface TagsPageClientProps {
  initialGroupNumber?: string
  showUncategorizedOnly?: boolean
}

export function TagsPageClient({ initialGroupNumber, showUncategorizedOnly = false }: TagsPageClientProps = {}) {
  const t = useTranslations()
  const pathname = usePathname()

  // データ取得
  const { data: fetchedTags = [], isLoading: isFetching } = useTags(true)
  const { data: groups = [] as TagGroup[] } = useTagGroups()
  const { data: tagPlanCounts = {} } = api.plans.getTagPlanCounts.useQuery()
  const { data: tagLastUsed = {} } = api.plans.getTagLastUsed.useQuery()

  // コンテキスト
  const { tags, setTags, setIsLoading } = useTagsPageContext()

  // Zustand stores
  const { selectedIds, setSelectedIds, clearSelection, getSelectedIds, getSelectedCount } = useTagSelectionStore()
  const { sortField, sortDirection, setSort } = useTagSortStore()
  const { currentPage, pageSize, setCurrentPage, setPageSize } = useTagPaginationStore()
  const { getVisibleColumns, setColumnWidth, setColumnVisibility } = useTagColumnStore()

  // タグ操作
  const updateTagMutation = useUpdateTag()
  const { showCreateModal, handleSaveNewTag, handleDeleteTag, handleCloseModals } = useTagOperations(tags)

  // ローカル状態
  const [selectedGroupId, setSelectedGroupId] = useState<string | null>(null)
  const [deleteConfirmTag, setDeleteConfirmTag] = useState<TagWithChildren | null>(null)
  const [archiveConfirmTag, setArchiveConfirmTag] = useState<TagWithChildren | null>(null)
  const [bulkMergeTags, setBulkMergeTags] = useState<TagWithChildren[]>([])
  const createRowRef = useRef<TagTableRowCreateHandle>(null)

  // 表示列
  const visibleColumns = getVisibleColumns()
  const selectedTagIds = getSelectedIds()
  const selectedCount = getSelectedCount()

  // initialGroupNumber からグループIDを解決
  const initialGroup = useMemo(() => {
    if (!initialGroupNumber) return null
    return groups.find((g) => g.group_number === Number(initialGroupNumber)) ?? null
  }, [initialGroupNumber, groups])

  // 選択されたグループ情報を取得
  const selectedGroup = useMemo(() => {
    return selectedGroupId ? groups.find((g) => g.id === selectedGroupId) : null
  }, [selectedGroupId, groups])

  // ページタイトルを決定
  const pageTitle = useMemo(() => {
    if (showUncategorizedOnly) {
      return t('tags.sidebar.uncategorized')
    }
    if (pathname?.includes('/archive')) {
      return t('tags.sidebar.archive')
    }
    if (selectedGroup) {
      return selectedGroup.name
    }
    return t('tags.sidebar.allTags')
  }, [showUncategorizedOnly, pathname, selectedGroup, t])

  // initialGroup が解決されたら selectedGroupId を更新
  useEffect(() => {
    if (initialGroup && selectedGroupId !== initialGroup.id) {
      setSelectedGroupId(initialGroup.id)
    }
  }, [initialGroup, selectedGroupId])

  // タグデータをContextに同期
  useEffect(() => {
    setTags(fetchedTags)
    setIsLoading(isFetching)
  }, [fetchedTags, isFetching, setTags, setIsLoading])

  // アクティブなタグ数を計算
  const activeTagsCount = useMemo(() => {
    return tags.filter((tag) => tag.level === 0 && tag.is_active).length
  }, [tags])

  // ページタイトルにタグ数を表示
  useEffect(() => {
    if (!showUncategorizedOnly && !initialGroupNumber) {
      document.title = `${t('tags.page.title')} (${activeTagsCount})`
    }
    return () => {
      document.title = t('tags.page.title')
    }
  }, [activeTagsCount, showUncategorizedOnly, initialGroupNumber, t])

  // すべてのLevel 0タグ（ルートタグ）を直接取得
  const baseTags = useMemo(() => {
    return tags.filter((tag) => tag.level === 0 && tag.is_active)
  }, [tags])

  // 検索とグループフィルタ適用
  const filteredTags = useMemo(() => {
    let filtered = baseTags
    if (showUncategorizedOnly) {
      filtered = filtered.filter((tag) => !tag.group_id)
    } else if (selectedGroupId) {
      filtered = filtered.filter((tag) => tag.group_id === selectedGroupId)
    }
    return filtered
  }, [baseTags, selectedGroupId, showUncategorizedOnly])

  // ソート適用
  const sortedTags = useMemo(() => {
    const sorted = [...filteredTags].sort((a, b) => {
      let comparison = 0
      switch (sortField) {
        case 'name':
          comparison = a.name.localeCompare(b.name)
          break
        case 'created_at':
          comparison = new Date(a.created_at).getTime() - new Date(b.created_at).getTime()
          break
        case 'tag_number':
          comparison = a.tag_number - b.tag_number
          break
        case 'group': {
          const groupA = a.group_id ? groups.find((g) => g.id === a.group_id)?.name || '' : ''
          const groupB = b.group_id ? groups.find((g) => g.id === b.group_id)?.name || '' : ''
          if (!groupA && groupB) return 1
          if (groupA && !groupB) return -1
          comparison = groupA.localeCompare(groupB)
          break
        }
        case 'last_used': {
          const lastUsedStrA = tagLastUsed[a.id]
          const lastUsedStrB = tagLastUsed[b.id]
          const lastUsedA = lastUsedStrA ? new Date(lastUsedStrA).getTime() : 0
          const lastUsedB = lastUsedStrB ? new Date(lastUsedStrB).getTime() : 0
          if (!lastUsedA && lastUsedB) return 1
          if (lastUsedA && !lastUsedB) return -1
          comparison = lastUsedA - lastUsedB
          break
        }
      }
      return sortDirection === 'asc' ? comparison : -comparison
    })
    return sorted
  }, [filteredTags, sortField, sortDirection, groups, tagLastUsed])

  // ソート変更時にページ1に戻る
  useEffect(() => {
    setCurrentPage(1)
  }, [sortField, sortDirection, pageSize, setCurrentPage])

  // DataTable用のソート状態
  const sortState: SortState = useMemo(
    () => ({
      field: sortField,
      direction: sortDirection,
    }),
    [sortField, sortDirection]
  )

  // DataTable用のソート変更ハンドラー
  const handleSortChange = useCallback(
    (newSortState: SortState) => {
      if (newSortState.field) {
        setSort(newSortState.field as typeof sortField, newSortState.direction)
      }
    },
    [setSort]
  )

  // DataTable用の選択変更ハンドラー
  const handleSelectionChange = useCallback(
    (newSelectedIds: Set<string>) => {
      setSelectedIds(Array.from(newSelectedIds))
    },
    [setSelectedIds]
  )

  // DataTable用のページネーション変更ハンドラー
  const handlePaginationChange = useCallback(
    (state: { currentPage: number; pageSize: number }) => {
      setCurrentPage(state.currentPage)
      setPageSize(state.pageSize)
    },
    [setCurrentPage, setPageSize]
  )

  // ハンドラー: グループ移動
  const handleMoveToGroup = useCallback(
    async (tag: TagWithChildren, groupId: string | null) => {
      try {
        await updateTagMutation.mutateAsync({
          id: tag.id,
          data: { group_id: groupId },
        })
        const group = groupId ? groups.find((g) => g.id === groupId) : null
        const groupName = group?.name ?? t('tags.page.noGroup')
        toast.success(t('tags.page.tagMoved', { name: tag.name, group: groupName }))
      } catch (error) {
        console.error('Failed to move tag to group:', error)
        toast.error(t('tags.page.tagMoveFailed'))
      }
    },
    [updateTagMutation, groups, t]
  )

  // ハンドラー: 一括アーカイブ
  const handleBulkArchive = useCallback(
    async (tagIds: string[]) => {
      try {
        for (const tagId of tagIds) {
          const tag = tags.find((t) => t.id === tagId)
          if (tag) {
            await updateTagMutation.mutateAsync({
              id: tag.id,
              data: { is_active: false },
            })
          }
        }
        toast.success(t('tags.page.bulkArchived', { count: tagIds.length }))
      } catch (error) {
        console.error('Failed to archive tags:', error)
        toast.error(t('tags.page.bulkArchiveFailed'))
      }
    },
    [tags, updateTagMutation, t]
  )

  // ハンドラー: 一括削除
  const handleBulkDelete = useCallback(async () => {
    const ids = selectedTagIds
    if (ids.size === 0) return
    if (!confirm(t('tags.page.bulkDeleteConfirm', { count: ids.size }))) return

    for (const tagId of ids) {
      const tag = sortedTags.find((item) => item.id === tagId)
      if (tag) {
        await handleDeleteTag(tag)
      }
    }
    clearSelection()
  }, [selectedTagIds, sortedTags, handleDeleteTag, clearSelection, t])

  // ハンドラー: 一括マージダイアログを開く
  const handleOpenBulkMerge = useCallback(() => {
    const ids = selectedTagIds
    if (ids.size < 2) return
    const selectedTags = tags.filter((t) => ids.has(t.id))
    setBulkMergeTags(selectedTags)
  }, [selectedTagIds, tags])

  // ハンドラー: 一括マージダイアログを閉じる
  const handleCloseBulkMerge = useCallback(() => {
    setBulkMergeTags([])
    clearSelection()
  }, [clearSelection])

  // ハンドラー: アーカイブ確認ダイアログ
  const handleOpenArchiveConfirm = useCallback((tag: TagWithChildren) => {
    setArchiveConfirmTag(tag)
  }, [])

  const handleCloseArchiveConfirm = useCallback(() => {
    setArchiveConfirmTag(null)
  }, [])

  const handleConfirmArchive = useCallback(async () => {
    if (!archiveConfirmTag) return
    try {
      await updateTagMutation.mutateAsync({
        id: archiveConfirmTag.id,
        data: { is_active: false },
      })
      toast.success(t('tags.page.tagArchived', { name: archiveConfirmTag.name }))
      setArchiveConfirmTag(null)
    } catch (error) {
      console.error('Failed to archive tag:', error)
      toast.error(t('tags.page.tagArchiveFailed'))
    }
  }, [archiveConfirmTag, updateTagMutation, t])

  // ハンドラー: 削除確認ダイアログ
  const handleOpenDeleteConfirm = useCallback((tag: TagWithChildren) => {
    setDeleteConfirmTag(tag)
  }, [])

  const handleCloseDeleteConfirm = useCallback(() => {
    setDeleteConfirmTag(null)
  }, [])

  const handleConfirmDelete = useCallback(async () => {
    if (!deleteConfirmTag) return
    try {
      await handleDeleteTag(deleteConfirmTag)
      toast.success(t('tags.page.tagDeleted', { name: deleteConfirmTag.name }))
      setDeleteConfirmTag(null)
    } catch (error) {
      console.error('Failed to delete tag:', error)
      toast.error(t('tags.page.tagDeleteFailed'))
    }
  }, [deleteConfirmTag, handleDeleteTag, t])

  // ハンドラー: 列幅変更（stringをTagColumnIdにキャスト）
  const handleColumnWidthChange = useCallback(
    (columnId: string, width: number) => {
      setColumnWidth(columnId as TagColumnId, width)
    },
    [setColumnWidth]
  )

  // DataTable用の列定義 (extracted to hook)
  const columns = useTagTableColumns({
    groups,
    allTags: tags,
    planCounts: tagPlanCounts,
    lastUsed: tagLastUsed,
    visibleColumns,
    t,
  })

  // 列の表示設定用
  const columnSettings = useMemo(() => getTagColumnSettings(t), [t])

  // DataTable用の列幅マップ
  const columnWidths = useMemo(() => {
    const widths: Record<string, number> = {}
    visibleColumns.forEach((col) => {
      widths[col.id] = col.width
    })
    return widths
  }, [visibleColumns])

  // 行ラッパー
  const rowWrapper = useCallback(
    ({ item, children, isSelected }: { item: TagWithChildren; children: ReactNode; isSelected: boolean }) => (
      <TagRowWrapper
        key={item.id}
        tag={item}
        isSelected={isSelected}
        groups={groups}
        onMoveToGroup={handleMoveToGroup}
        onArchiveConfirm={handleOpenArchiveConfirm}
        onDeleteConfirm={handleOpenDeleteConfirm}
      >
        {children}
      </TagRowWrapper>
    ),
    [groups, handleMoveToGroup, handleOpenArchiveConfirm, handleOpenDeleteConfirm]
  )

  // ローディング表示
  if (isFetching) {
    return (
      <div className="flex h-screen items-center justify-center">
        <div className="border-primary h-8 w-8 animate-spin rounded-full border-b-2"></div>
      </div>
    )
  }

  return (
    <div className="flex h-full flex-col">
      {/* ヘッダー */}
      <TagsPageHeader title={pageTitle} count={filteredTags.length} />

      {/* フィルターバー または 選択バー */}
      {selectedCount > 0 ? (
        <TagsSelectionBar
          selectedCount={selectedCount}
          onClearSelection={clearSelection}
          actions={
            <TagSelectionActions
              selectedTagIds={Array.from(selectedTagIds)}
              tags={tags}
              groups={groups}
              onMoveToGroup={handleMoveToGroup}
              onArchive={handleBulkArchive}
              onDelete={handleBulkDelete}
              onMerge={handleOpenBulkMerge}
              onClearSelection={clearSelection}
              t={t}
            />
          }
        />
      ) : (
        <TagsFilterBar
          columnSettings={columnSettings}
          visibleColumns={visibleColumns}
          onColumnVisibilityChange={setColumnVisibility}
          onCreateClick={() => createRowRef.current?.startCreate()}
          t={t}
        />
      )}

      {/* テーブル */}
      <div className="flex flex-1 flex-col overflow-auto px-6 pt-4 pb-2">
        <DataTable
          data={sortedTags}
          columns={columns}
          getRowKey={(tag) => tag.id}
          selectable
          selectedIds={selectedIds}
          onSelectionChange={handleSelectionChange}
          sortState={sortState}
          onSortChange={handleSortChange}
          showPagination
          paginationState={{ currentPage, pageSize }}
          onPaginationChange={handlePaginationChange}
          pageSizeOptions={[10, 25, 50, 100]}
          columnWidths={columnWidths}
          onColumnWidthChange={handleColumnWidthChange}
          rowWrapper={rowWrapper}
          onOutsideClick={clearSelection}
          selectAllLabel={t('tags.page.selectAll')}
          getSelectLabel={(tag) => t('tags.page.selectTag', { name: tag.name })}
          extraRows={
            <TagTableRowCreate ref={createRowRef} selectedGroupId={selectedGroupId} groups={groups} allTags={tags} />
          }
          emptyState={
            <div className="border-border flex h-64 items-center justify-center rounded-xl border-2 border-dashed">
              <div className="text-center">
                <p className="text-muted-foreground mb-4">{t('tags.page.noTags')}</p>
                <Button onClick={() => createRowRef.current?.startCreate()}>
                  <Plus className="mr-2 h-4 w-4" />
                  {t('tags.page.addFirstTag')}
                </Button>
              </div>
            </div>
          }
        />
      </div>

      {/* モーダル */}
      <TagCreateModal isOpen={showCreateModal} onClose={handleCloseModals} onSave={handleSaveNewTag} />

      {/* アーカイブ確認ダイアログ */}
      <TagArchiveDialog tag={archiveConfirmTag} onClose={handleCloseArchiveConfirm} onConfirm={handleConfirmArchive} />

      {/* 削除確認ダイアログ */}
      <TagDeleteDialog tag={deleteConfirmTag} onClose={handleCloseDeleteConfirm} onConfirm={handleConfirmDelete} />

      {/* 一括マージダイアログ */}
      <TagBulkMergeDialog sourceTags={bulkMergeTags} onClose={handleCloseBulkMerge} />
    </div>
  )
}<|MERGE_RESOLUTION|>--- conflicted
+++ resolved
@@ -5,29 +5,9 @@
 import type { ReactNode } from 'react'
 import { useCallback, useEffect, useMemo, useRef, useState } from 'react'
 
-<<<<<<< HEAD
-import { DataTable, type SortState } from '@/components/common/table'
 import { Button } from '@/components/ui/button'
+import { DataTable, type SortState } from '@/features/table'
 import { TagRowWrapper, TagTableRowCreate, type TagTableRowCreateHandle } from '@/features/tags/components/table'
-=======
-import { Button } from '@/components/ui/button'
-import {
-  DropdownMenu,
-  DropdownMenuCheckboxItem,
-  DropdownMenuContent,
-  DropdownMenuItem,
-  DropdownMenuLabel,
-  DropdownMenuSeparator,
-  DropdownMenuTrigger,
-} from '@/components/ui/dropdown-menu'
-import { DataTable, type ColumnDef, type SortState } from '@/features/table'
-import {
-  TagCellContent,
-  TagRowWrapper,
-  TagTableRowCreate,
-  type TagTableRowCreateHandle,
-} from '@/features/tags/components/table'
->>>>>>> 498391ed
 import { TagCreateModal } from '@/features/tags/components/tag-create-modal'
 import { TagArchiveDialog } from '@/features/tags/components/TagArchiveDialog'
 import { TagBulkMergeDialog } from '@/features/tags/components/TagBulkMergeDialog'
@@ -40,13 +20,13 @@
 import { useTagGroups } from '@/features/tags/hooks/use-tag-groups'
 import { useTagOperations } from '@/features/tags/hooks/use-tag-operations'
 import { useTags, useUpdateTag } from '@/features/tags/hooks/use-tags'
-import { useTagTableColumns, getTagColumnSettings } from '@/features/tags/hooks/useTagTableColumns'
+import { getTagColumnSettings, useTagTableColumns } from '@/features/tags/hooks/useTagTableColumns'
 import { useTagColumnStore, type TagColumnId } from '@/features/tags/stores/useTagColumnStore'
 import { useTagPaginationStore } from '@/features/tags/stores/useTagPaginationStore'
 import { useTagSelectionStore } from '@/features/tags/stores/useTagSelectionStore'
 import { useTagSortStore } from '@/features/tags/stores/useTagSortStore'
+import type { TagGroup, TagWithChildren } from '@/features/tags/types'
 import { api } from '@/lib/trpc'
-import type { TagGroup, TagWithChildren } from '@/features/tags/types'
 import { useTranslations } from 'next-intl'
 import { toast } from 'sonner'
 
