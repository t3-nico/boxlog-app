'use client'

import { Calendar, ChevronDown, FileText, Filter, Folder, Hash, Plus, Settings2 } from 'lucide-react'
import { usePathname } from 'next/navigation'
import type { ReactNode } from 'react'
import { useCallback, useEffect, useMemo, useRef } from 'react'

import { DataTable, type ColumnDef, type SortState } from '@/components/common/table'
import { Button } from '@/components/ui/button'
<<<<<<< HEAD
import { Checkbox } from '@/components/ui/checkbox'
import { Table, TableBody, TableHead, TableHeader, TableRow } from '@/components/ui/table'
import { DEFAULT_TAG_COLOR } from '@/config/ui/colors'
import { useTranslations } from 'next-intl'
=======
import {
  DropdownMenu,
  DropdownMenuCheckboxItem,
  DropdownMenuContent,
  DropdownMenuItem,
  DropdownMenuLabel,
  DropdownMenuSeparator,
  DropdownMenuTrigger,
} from '@/components/ui/dropdown-menu'
import { useI18n } from '@/features/i18n/lib/hooks'
import {
  TagCellContent,
  TagRowWrapper,
  TagTableRowCreate,
  type TagTableRowCreateHandle,
} from '@/features/tags/components/table'
>>>>>>> 26af24eb
import { TagCreateModal } from '@/features/tags/components/tag-create-modal'
import { TagArchiveDialog } from '@/features/tags/components/TagArchiveDialog'
import { TagBulkMergeDialog } from '@/features/tags/components/TagBulkMergeDialog'
import { TagDeleteDialog } from '@/features/tags/components/TagDeleteDialog'
import { TagSelectionActions } from '@/features/tags/components/TagSelectionActions'
import { TagsPageHeader } from '@/features/tags/components/TagsPageHeader'
import { TagsSelectionBar } from '@/features/tags/components/TagsSelectionBar'
import { useTagsPageContext } from '@/features/tags/contexts/TagsPageContext'
import { useTagGroups } from '@/features/tags/hooks/use-tag-groups'
import { useTagOperations } from '@/features/tags/hooks/use-tag-operations'
import { useTags, useUpdateTag } from '@/features/tags/hooks/use-tags'
import { useTagColumnStore, type TagColumnId } from '@/features/tags/stores/useTagColumnStore'
import { useTagPaginationStore } from '@/features/tags/stores/useTagPaginationStore'
import { useTagSelectionStore } from '@/features/tags/stores/useTagSelectionStore'
import { useTagSortStore } from '@/features/tags/stores/useTagSortStore'
import { api } from '@/lib/trpc'
import type { TagGroup, TagWithChildren } from '@/types/tags'
import { useState } from 'react'
import { toast } from 'sonner'

interface TagsPageClientProps {
  initialGroupNumber?: string
  showUncategorizedOnly?: boolean
}

export function TagsPageClient({ initialGroupNumber, showUncategorizedOnly = false }: TagsPageClientProps = {}) {
<<<<<<< HEAD
  const t = useTranslations()
=======
  const { t } = useI18n()
  const pathname = usePathname()

  // データ取得
>>>>>>> 26af24eb
  const { data: fetchedTags = [], isLoading: isFetching } = useTags(true)
  const { data: groups = [] as TagGroup[] } = useTagGroups()
  const { data: tagPlanCounts = {} } = api.plans.getTagPlanCounts.useQuery()
  const { data: tagLastUsed = {} } = api.plans.getTagLastUsed.useQuery()

  // コンテキスト
  const { tags, setTags, setIsLoading } = useTagsPageContext()

  // Zustand stores
  const { selectedIds, setSelectedIds, clearSelection, getSelectedIds, getSelectedCount } = useTagSelectionStore()
  const { sortField, sortDirection, setSort } = useTagSortStore()
  const { currentPage, pageSize, setCurrentPage, setPageSize } = useTagPaginationStore()
  const { getVisibleColumns, setColumnWidth, setColumnVisibility } = useTagColumnStore()

  // タグ操作
  const updateTagMutation = useUpdateTag()
  const { showCreateModal, handleSaveNewTag, handleDeleteTag, handleCloseModals } = useTagOperations(tags)

  // ローカル状態
  const [selectedGroupId, setSelectedGroupId] = useState<string | null>(null)
  const [deleteConfirmTag, setDeleteConfirmTag] = useState<TagWithChildren | null>(null)
  const [archiveConfirmTag, setArchiveConfirmTag] = useState<TagWithChildren | null>(null)
  const [bulkMergeTags, setBulkMergeTags] = useState<TagWithChildren[]>([])
  const createRowRef = useRef<TagTableRowCreateHandle>(null)

  // 表示列
  const visibleColumns = getVisibleColumns()
  const selectedTagIds = getSelectedIds()
  const selectedCount = getSelectedCount()

  // initialGroupNumber からグループIDを解決
  const initialGroup = useMemo(() => {
    if (!initialGroupNumber) return null
    return groups.find((g) => g.group_number === Number(initialGroupNumber)) ?? null
  }, [initialGroupNumber, groups])

  // 選択されたグループ情報を取得
  const selectedGroup = useMemo(() => {
    return selectedGroupId ? groups.find((g) => g.id === selectedGroupId) : null
  }, [selectedGroupId, groups])

  // ページタイトルを決定
  const pageTitle = useMemo(() => {
<<<<<<< HEAD
    if (showUncategorizedOnly) return t('tag.sidebar.uncategorized')
    if (pathname?.includes('/archive')) return t('tag.sidebar.archive')
    if (selectedGroup) return selectedGroup.name
    return t('tag.sidebar.allTags')
=======
    if (showUncategorizedOnly) {
      return t('tags.sidebar.uncategorized')
    }
    if (pathname?.includes('/archive')) {
      return t('tags.sidebar.archive')
    }
    if (selectedGroup) {
      return selectedGroup.name
    }
    return t('tags.sidebar.allTags')
>>>>>>> 26af24eb
  }, [showUncategorizedOnly, pathname, selectedGroup, t])

  // initialGroup が解決されたら selectedGroupId を更新
  useEffect(() => {
    if (initialGroup && selectedGroupId !== initialGroup.id) {
      setSelectedGroupId(initialGroup.id)
    }
  }, [initialGroup, selectedGroupId])

  // タグデータをContextに同期
  useEffect(() => {
    setTags(fetchedTags)
    setIsLoading(isFetching)
  }, [fetchedTags, isFetching, setTags, setIsLoading])

  // アクティブなタグ数を計算
  const activeTagsCount = useMemo(() => {
    return tags.filter((tag) => tag.level === 0 && tag.is_active).length
  }, [tags])

  // ページタイトルにタグ数を表示
  useEffect(() => {
    if (!showUncategorizedOnly && !initialGroupNumber) {
      document.title = `${t('tag.page.title')} (${activeTagsCount})`
    }
    return () => {
      document.title = t('tag.page.title')
    }
  }, [activeTagsCount, showUncategorizedOnly, initialGroupNumber, t])

  // すべてのLevel 0タグ（ルートタグ）を直接取得
  const baseTags = useMemo(() => {
    return tags.filter((tag) => tag.level === 0 && tag.is_active)
  }, [tags])

  // 検索とグループフィルタ適用
  const filteredTags = useMemo(() => {
    let filtered = baseTags
    if (showUncategorizedOnly) {
      filtered = filtered.filter((tag) => !tag.group_id)
    } else if (selectedGroupId) {
      filtered = filtered.filter((tag) => tag.group_id === selectedGroupId)
    }
    return filtered
  }, [baseTags, selectedGroupId, showUncategorizedOnly])

  // ソート適用
  const sortedTags = useMemo(() => {
    const sorted = [...filteredTags].sort((a, b) => {
      let comparison = 0
      switch (sortField) {
        case 'name':
          comparison = a.name.localeCompare(b.name)
          break
        case 'created_at':
          comparison = new Date(a.created_at).getTime() - new Date(b.created_at).getTime()
          break
        case 'tag_number':
          comparison = a.tag_number - b.tag_number
          break
        case 'group': {
          const groupA = a.group_id ? groups.find((g) => g.id === a.group_id)?.name || '' : ''
          const groupB = b.group_id ? groups.find((g) => g.id === b.group_id)?.name || '' : ''
          if (!groupA && groupB) return 1
          if (groupA && !groupB) return -1
          comparison = groupA.localeCompare(groupB)
          break
        }
        case 'last_used': {
          const lastUsedStrA = tagLastUsed[a.id]
          const lastUsedStrB = tagLastUsed[b.id]
          const lastUsedA = lastUsedStrA ? new Date(lastUsedStrA).getTime() : 0
          const lastUsedB = lastUsedStrB ? new Date(lastUsedStrB).getTime() : 0
          if (!lastUsedA && lastUsedB) return 1
          if (lastUsedA && !lastUsedB) return -1
          comparison = lastUsedA - lastUsedB
          break
        }
      }
      return sortDirection === 'asc' ? comparison : -comparison
    })
    return sorted
  }, [filteredTags, sortField, sortDirection, groups, tagLastUsed])

  // ソート変更時にページ1に戻る
  useEffect(() => {
    setCurrentPage(1)
<<<<<<< HEAD
  }, [sortField, sortDirection, pageSize])

  // ハンドラー
  const handleSort = (field: 'name' | 'created_at') => {
    if (sortField === field) {
      setSortDirection((prev) => (prev === 'asc' ? 'desc' : 'asc'))
    } else {
      setSortField(field)
      setSortDirection('asc')
    }
  }

  const handleColumnResize = useCallback((columnId: string, newWidth: number) => {
    setColumnWidths((prev) => ({ ...prev, [columnId]: newWidth }))
  }, [])

  const handleStartInlineCreation = useCallback(() => {
    setIsCreatingTag(true)
    setNewTagName('')
    setNewTagDescription('')
    setNewTagColor(DEFAULT_TAG_COLOR)
  }, [setIsCreatingTag])

  const handleCancelInlineCreation = useCallback(() => {
    setIsCreatingTag(false)
    setNewTagName('')
    setNewTagDescription('')
    setNewTagColor(DEFAULT_TAG_COLOR)
  }, [setIsCreatingTag])

  const handleSaveInlineTag = useCallback(async () => {
    if (newTagName.trim() === '') {
      handleCancelInlineCreation()
      return
    }

    try {
      await createTagMutation.mutateAsync({
        name: newTagName.trim(),
        description: newTagDescription.trim() || null,
        color: newTagColor,
        group_id: selectedGroupId,
        level: 0 as const,
      })
      toast.success(t('tag.page.tagCreated', { name: newTagName }))
      handleCancelInlineCreation()
    } catch (error) {
      console.error('Failed to create tag:', error)
      toast.error(t('tag.page.tagCreateFailed'))
    }
  }, [newTagName, newTagDescription, newTagColor, selectedGroupId, createTagMutation, handleCancelInlineCreation, t])

  // クリックアウトサイド検出
  useEffect(() => {
    if (!isCreatingTag) return
=======
  }, [sortField, sortDirection, pageSize, setCurrentPage])

  // DataTable用のソート状態
  const sortState: SortState = useMemo(
    () => ({
      field: sortField,
      direction: sortDirection,
    }),
    [sortField, sortDirection]
  )
>>>>>>> 26af24eb

  // DataTable用のソート変更ハンドラー
  const handleSortChange = useCallback(
    (newSortState: SortState) => {
      if (newSortState.field) {
        setSort(newSortState.field as typeof sortField, newSortState.direction)
      }
    },
    [setSort]
  )

  // DataTable用の選択変更ハンドラー
  const handleSelectionChange = useCallback(
    (newSelectedIds: Set<string>) => {
      setSelectedIds(Array.from(newSelectedIds))
    },
    [setSelectedIds]
  )

  // DataTable用のページネーション変更ハンドラー
  const handlePaginationChange = useCallback(
    (state: { currentPage: number; pageSize: number }) => {
      setCurrentPage(state.currentPage)
      setPageSize(state.pageSize)
    },
    [setCurrentPage, setPageSize]
  )

  // ハンドラー: グループ移動
  const handleMoveToGroup = useCallback(
    async (tag: TagWithChildren, groupId: string | null) => {
      try {
        await updateTagMutation.mutateAsync({
          id: tag.id,
          data: { group_id: groupId },
        })
        const group = groupId ? groups.find((g) => g.id === groupId) : null
        const groupName = group?.name ?? t('tag.page.noGroup')
        toast.success(t('tag.page.tagMoved', { name: tag.name, group: groupName }))
      } catch (error) {
        console.error('Failed to move tag to group:', error)
        toast.error(t('tag.page.tagMoveFailed'))
      }
    },
    [updateTagMutation, groups, t]
  )

  // ハンドラー: 一括アーカイブ
  const handleBulkArchive = useCallback(
    async (tagIds: string[]) => {
      try {
        for (const tagId of tagIds) {
          const tag = tags.find((t) => t.id === tagId)
          if (tag) {
            await updateTagMutation.mutateAsync({
              id: tag.id,
              data: { is_active: false },
            })
          }
        }
        toast.success(t('tags.page.bulkArchived', { count: tagIds.length }))
      } catch (error) {
        console.error('Failed to archive tags:', error)
        toast.error(t('tags.page.bulkArchiveFailed'))
      }
    },
    [tags, updateTagMutation, t]
  )

  // ハンドラー: 一括削除
  const handleBulkDelete = useCallback(async () => {
    const ids = selectedTagIds
    if (ids.length === 0) return
    if (!confirm(t('tags.page.bulkDeleteConfirm', { count: ids.length }))) return

    for (const tagId of ids) {
      const tag = sortedTags.find((item) => item.id === tagId)
      if (tag) {
        await handleDeleteTag(tag)
      }
    }
    clearSelection()
  }, [selectedTagIds, sortedTags, handleDeleteTag, clearSelection, t])

  // ハンドラー: 一括マージダイアログを開く
  const handleOpenBulkMerge = useCallback(() => {
    const ids = selectedTagIds
    if (ids.length < 2) return
    const selectedTags = tags.filter((t) => ids.includes(t.id))
    setBulkMergeTags(selectedTags)
  }, [selectedTagIds, tags])

  // ハンドラー: 一括マージダイアログを閉じる
  const handleCloseBulkMerge = useCallback(() => {
    setBulkMergeTags([])
    clearSelection()
  }, [clearSelection])

  // ハンドラー: アーカイブ確認ダイアログ
  const handleOpenArchiveConfirm = useCallback((tag: TagWithChildren) => {
    setArchiveConfirmTag(tag)
  }, [])

  const handleCloseArchiveConfirm = useCallback(() => {
    setArchiveConfirmTag(null)
  }, [])

  const handleConfirmArchive = useCallback(async () => {
    if (!archiveConfirmTag) return
    try {
      await updateTagMutation.mutateAsync({
        id: archiveConfirmTag.id,
        data: { is_active: false },
      })
      toast.success(t('tag.page.tagArchived', { name: archiveConfirmTag.name }))
      setArchiveConfirmTag(null)
    } catch (error) {
      console.error('Failed to archive tag:', error)
      toast.error(t('tag.page.tagArchiveFailed'))
    }
  }, [archiveConfirmTag, updateTagMutation, t])

  // ハンドラー: 削除確認ダイアログ
  const handleOpenDeleteConfirm = useCallback((tag: TagWithChildren) => {
    setDeleteConfirmTag(tag)
  }, [])

  const handleCloseDeleteConfirm = useCallback(() => {
    setDeleteConfirmTag(null)
  }, [])

  const handleConfirmDelete = useCallback(async () => {
    if (!deleteConfirmTag) return
    try {
      await handleDeleteTag(deleteConfirmTag)
      toast.success(t('tag.page.tagDeleted', { name: deleteConfirmTag.name }))
      setDeleteConfirmTag(null)
    } catch (error) {
      console.error('Failed to delete tag:', error)
      toast.error(t('tag.page.tagDeleteFailed'))
    }
  }, [deleteConfirmTag, handleDeleteTag, t])

<<<<<<< HEAD
  const handleBulkDelete = async () => {
    if (selectedTagIds.length === 0) return
    if (!confirm(t('tag.page.bulkDeleteConfirm', { count: selectedTagIds.length }))) return

    for (const tagId of selectedTagIds) {
      const tag = displayTags.find((t) => t.id === tagId)
      if (tag) await handleDeleteTag(tag)
    }
    setSelectedTagIds([])
  }

  // 選択状態
  const getCheckboxState = (): boolean | 'indeterminate' => {
    if (displayTags.length === 0) return false
    if (selectedTagIds.length === 0) return false
    if (selectedTagIds.length === displayTags.length) return true
    return 'indeterminate'
  }
=======
  // ハンドラー: 列幅変更（stringをTagColumnIdにキャスト）
  const handleColumnWidthChange = useCallback(
    (columnId: string, width: number) => {
      setColumnWidth(columnId as TagColumnId, width)
    },
    [setColumnWidth]
  )
>>>>>>> 26af24eb

  // DataTable用の列定義
  const columns: ColumnDef<TagWithChildren>[] = useMemo(() => {
    const allColumnDefs: ColumnDef<TagWithChildren>[] = [
      {
        id: 'id',
        label: 'ID',
        width: 80,
        resizable: true,
        sortKey: 'tag_number',
        render: (tag) => (
          <TagCellContent
            tag={tag}
            columnId="id"
            groups={groups}
            allTags={tags}
            planCounts={tagPlanCounts}
            lastUsed={tagLastUsed}
          />
        ),
      },
      {
        id: 'name',
        label: t('tags.page.name'),
        width: 200,
        resizable: true,
        sortKey: 'name',
        icon: Hash,
        render: (tag) => (
          <TagCellContent
            tag={tag}
            columnId="name"
            groups={groups}
            allTags={tags}
            planCounts={tagPlanCounts}
            lastUsed={tagLastUsed}
          />
        ),
      },
      {
        id: 'description',
        label: t('tags.page.description'),
        width: 300,
        resizable: true,
        icon: FileText,
        render: (tag) => (
          <TagCellContent
            tag={tag}
            columnId="description"
            groups={groups}
            allTags={tags}
            planCounts={tagPlanCounts}
            lastUsed={tagLastUsed}
          />
        ),
      },
      {
        id: 'group',
        label: t('tags.sidebar.groups'),
        width: 150,
        resizable: true,
        sortKey: 'group',
        icon: Folder,
        render: (tag) => (
          <TagCellContent
            tag={tag}
            columnId="group"
            groups={groups}
            allTags={tags}
            planCounts={tagPlanCounts}
            lastUsed={tagLastUsed}
          />
        ),
      },
      {
        id: 'created_at',
        label: t('tags.page.createdAt'),
        width: 150,
        resizable: true,
        sortKey: 'created_at',
        icon: Calendar,
        render: (tag) => (
          <TagCellContent
            tag={tag}
            columnId="created_at"
            groups={groups}
            allTags={tags}
            planCounts={tagPlanCounts}
            lastUsed={tagLastUsed}
          />
        ),
      },
      {
        id: 'last_used',
        label: t('tags.page.lastUsed'),
        width: 150,
        resizable: true,
        sortKey: 'last_used',
        icon: Calendar,
        render: (tag) => (
          <TagCellContent
            tag={tag}
            columnId="last_used"
            groups={groups}
            allTags={tags}
            planCounts={tagPlanCounts}
            lastUsed={tagLastUsed}
          />
        ),
      },
    ]

    // 表示列のみをフィルタリング
    const visibleColumnIds = visibleColumns.filter((c) => c.id !== 'selection').map((c) => c.id)
    return allColumnDefs.filter((col) => visibleColumnIds.includes(col.id as TagColumnId))
  }, [t, groups, tags, tagPlanCounts, tagLastUsed, visibleColumns])

  // DataTable用の列幅マップ
  const columnWidths = useMemo(() => {
    const widths: Record<string, number> = {}
    visibleColumns.forEach((col) => {
      widths[col.id] = col.width
    })
    return widths
  }, [visibleColumns])

  // 行ラッパー
  const rowWrapper = useCallback(
    ({ item, children, isSelected }: { item: TagWithChildren; children: ReactNode; isSelected: boolean }) => (
      <TagRowWrapper
        key={item.id}
        tag={item}
        isSelected={isSelected}
        groups={groups}
        onMoveToGroup={handleMoveToGroup}
        onArchiveConfirm={handleOpenArchiveConfirm}
        onDeleteConfirm={handleOpenDeleteConfirm}
      >
        {children}
      </TagRowWrapper>
    ),
    [groups, handleMoveToGroup, handleOpenArchiveConfirm, handleOpenDeleteConfirm]
  )

  // ローディング表示
  if (isFetching) {
    return (
      <div className="flex h-screen items-center justify-center">
        <div className="border-primary h-8 w-8 animate-spin rounded-full border-b-2"></div>
      </div>
    )
  }

  // 列の表示設定用
  const columnSettings: { id: TagColumnId; label: string }[] = [
    { id: 'id', label: 'ID' },
    { id: 'description', label: t('tags.page.description') },
    { id: 'group', label: t('tags.sidebar.groups') },
    { id: 'created_at', label: t('tags.page.createdAt') },
    { id: 'last_used', label: t('tags.page.lastUsed') },
  ]

  return (
    <div className="flex h-full flex-col">
      {/* ヘッダー */}
      <TagsPageHeader title={pageTitle} count={filteredTags.length} />

      {/* フィルターバー または 選択バー */}
      {selectedCount > 0 ? (
        <TagsSelectionBar
          selectedCount={selectedCount}
          onClearSelection={clearSelection}
          actions={
            <TagSelectionActions
              selectedTagIds={selectedTagIds}
              tags={tags}
              groups={groups}
              onMoveToGroup={handleMoveToGroup}
<<<<<<< HEAD
              onArchive={async (tagIds) => {
                try {
                  for (const tagId of tagIds) {
                    const tag = tags.find((t) => t.id === tagId)
                    if (tag) {
                      await updateTagMutation.mutateAsync({ id: tag.id, data: { is_active: false } })
                    }
                  }
                  toast.success(t('tag.page.bulkArchived', { count: tagIds.length }))
                } catch (error) {
                  console.error('Failed to archive tags:', error)
                  toast.error(t('tag.page.bulkArchiveFailed'))
                }
              }}
=======
              onArchive={handleBulkArchive}
>>>>>>> 26af24eb
              onDelete={handleBulkDelete}
              onMerge={handleOpenBulkMerge}
              onClearSelection={clearSelection}
              t={t}
            />
          }
        />
      ) : (
        <div className="flex h-12 shrink-0 items-center justify-between px-6 py-2">
          <div className="flex h-8 items-center gap-2">
            {/* フィルタータイプドロップダウン */}
            <DropdownMenu>
              <DropdownMenuTrigger asChild>
                <Button variant="outline" size="sm" className="h-8 gap-1">
                  <Filter className="h-3.5 w-3.5" />
                  <span>{t('tags.page.filter.type')}</span>
                  <ChevronDown className="h-3.5 w-3.5 opacity-50" />
                </Button>
              </DropdownMenuTrigger>
              <DropdownMenuContent align="start">
                <DropdownMenuItem>{t('tags.page.filter.all')}</DropdownMenuItem>
                <DropdownMenuItem>{t('tags.page.filter.unused')}</DropdownMenuItem>
                <DropdownMenuItem>{t('tags.page.filter.frequentlyUsed')}</DropdownMenuItem>
              </DropdownMenuContent>
            </DropdownMenu>

            {/* 列設定ドロップダウン */}
            <DropdownMenu>
              <DropdownMenuTrigger asChild>
                <Button variant="outline" size="sm" className="h-8 gap-1">
                  <Settings2 className="h-3.5 w-3.5" />
                  <span>{t('tags.page.columns')}</span>
                  <ChevronDown className="h-3.5 w-3.5 opacity-50" />
                </Button>
              </DropdownMenuTrigger>
              <DropdownMenuContent align="start">
                <DropdownMenuLabel>{t('tags.page.columnSettings')}</DropdownMenuLabel>
                <DropdownMenuSeparator />
                {columnSettings.map((col) => {
                  const column = visibleColumns.find((c) => c.id === col.id)
                  const isVisible = !!column
                  return (
                    <DropdownMenuCheckboxItem
                      key={col.id}
                      checked={isVisible}
                      onCheckedChange={(checked) => setColumnVisibility(col.id, checked)}
                    >
                      {col.label}
                    </DropdownMenuCheckboxItem>
                  )
                })}
              </DropdownMenuContent>
            </DropdownMenu>
          </div>
          <div className="flex h-8 items-center">
            <Button onClick={() => createRowRef.current?.startCreate()} size="sm" className="h-8">
              <Plus className="mr-2 size-4" />
              {t('tags.page.createTag')}
            </Button>
          </div>
        </div>
      )}

<<<<<<< HEAD
      <div
        className="flex flex-1 flex-col overflow-auto px-6 pt-4 pb-2"
        onClick={(e) => {
          if (e.target === e.currentTarget) setSelectedTagIds([])
        }}
      >
        {displayTags.length === 0 ? (
          <div className="border-border flex h-64 items-center justify-center rounded-xl border-2 border-dashed">
            <div className="text-center">
              <p className="text-muted-foreground mb-4">{t('tag.page.noTags')}</p>
              <Button onClick={handleStartInlineCreation}>
                <Plus className="mr-2 h-4 w-4" />
                {t('tag.page.addFirstTag')}
              </Button>
            </div>
          </div>
        ) : (
          <>
            <div className="border-border overflow-x-auto rounded-xl border">
              <Table
                style={{
                  minWidth: `${Object.values(columnWidths).reduce((sum, width) => sum + width, 0)}px`,
                }}
              >
                <TableHeader>
                  <TableRow>
                    <TableHead className="relative" style={{ width: `${columnWidths.select}px` }}>
                      <Checkbox
                        checked={getCheckboxState()}
                        onCheckedChange={() => {
                          if (selectedTagIds.length === displayTags.length) {
                            setSelectedTagIds([])
                          } else {
                            setSelectedTagIds(displayTags.map((tag) => tag.id))
                          }
                        }}
                        aria-label={t('tag.page.selectAll')}
                      />
                    </TableHead>
                    <TableHead className="relative" style={{ width: `${columnWidths.id}px` }}>
                      ID
                      <ResizeHandle columnId="id" currentWidth={columnWidths.id} onResize={handleColumnResize} />
                    </TableHead>
                    <TableHead className="relative" style={{ width: `${columnWidths.color + columnWidths.name}px` }}>
                      <Button variant="ghost" size="sm" onClick={() => handleSort('name')} className="-ml-3">
                        {t('tag.page.name')}
                        {sortField === 'name' ? (
                          sortDirection === 'asc' ? (
                            <ArrowUp className="ml-1 h-4 w-4" />
                          ) : (
                            <ArrowDown className="ml-1 h-4 w-4" />
                          )
                        ) : (
                          <ArrowUpDown className="ml-1 h-4 w-4 opacity-30" />
                        )}
                      </Button>
                      <ResizeHandle columnId="name" currentWidth={columnWidths.name} onResize={handleColumnResize} />
                    </TableHead>
                    <TableHead className="relative" style={{ width: `${columnWidths.description}px` }}>
                      {t('tag.page.description')}
                      <ResizeHandle
                        columnId="description"
                        currentWidth={columnWidths.description}
                        onResize={handleColumnResize}
                      />
                    </TableHead>
                    <TableHead className="relative" style={{ width: `${columnWidths.group}px` }}>
                      {t('tag.sidebar.groups')}
                      <ResizeHandle columnId="group" currentWidth={columnWidths.group} onResize={handleColumnResize} />
                    </TableHead>
                    <TableHead className="relative" style={{ width: `${columnWidths.created_at}px` }}>
                      <Button variant="ghost" size="sm" onClick={() => handleSort('created_at')} className="-ml-3">
                        {t('tag.page.createdAt')}
                        {sortField === 'created_at' ? (
                          sortDirection === 'asc' ? (
                            <ArrowUp className="ml-1 h-4 w-4" />
                          ) : (
                            <ArrowDown className="ml-1 h-4 w-4" />
                          )
                        ) : (
                          <ArrowUpDown className="ml-1 h-4 w-4 opacity-30" />
                        )}
                      </Button>
                      <ResizeHandle
                        columnId="created_at"
                        currentWidth={columnWidths.created_at}
                        onResize={handleColumnResize}
                      />
                    </TableHead>
                  </TableRow>
                </TableHeader>
                <TableBody>
                  {displayTags.map((tag) => (
                    <TagRow
                      key={tag.id}
                      tag={tag}
                      groups={groups}
                      tags={tags}
                      columnWidths={columnWidths}
                      isSelected={selectedTagIds.includes(tag.id)}
                      isEditing={editingTagId === tag.id}
                      editingField={editingField}
                      editValue={editValue}
                      planCount={tagplanCounts[tag.id] || 0}
                      onSelect={(tagId) => {
                        setSelectedTagIds((prev) =>
                          prev.includes(tagId) ? prev.filter((id) => id !== tagId) : [...prev, tagId]
                        )
                      }}
                      onContextSelect={(tagId) => {
                        if (!selectedTagIds.includes(tagId)) {
                          setSelectedTagIds([tagId])
                        }
                      }}
                      onColorChange={handleColorChange}
                      onEditStart={handleEditTag}
                      onEditChange={setEditValue}
                      onEditSave={saveInlineEdit}
                      onEditCancel={cancelEditing}
                      onView={handleViewTag}
                      onMoveToGroup={handleMoveToGroup}
                      onArchive={setArchiveConfirmTag}
                      onDelete={setDeleteConfirmTag}
                      formatDate={formatDate}
                      t={t}
                    />
                  ))}
                  {isCreatingTag && (
                    <InlineCreateRow
                      ref={inlineFormRef}
                      columnWidths={columnWidths}
                      newTagName={newTagName}
                      newTagDescription={newTagDescription}
                      newTagColor={newTagColor}
                      selectedGroup={selectedGroup || null}
                      tags={tags}
                      onNameChange={setNewTagName}
                      onDescriptionChange={setNewTagDescription}
                      onColorChange={setNewTagColor}
                      onSave={handleSaveInlineTag}
                      onCancel={handleCancelInlineCreation}
                      t={t}
                    />
                  )}
                </TableBody>
              </Table>
=======
      {/* テーブル */}
      <div className="flex flex-1 flex-col overflow-auto px-6 pt-4 pb-2">
        <DataTable
          data={sortedTags}
          columns={columns}
          getRowKey={(tag) => tag.id}
          selectable
          selectedIds={selectedIds}
          onSelectionChange={handleSelectionChange}
          sortState={sortState}
          onSortChange={handleSortChange}
          showPagination
          paginationState={{ currentPage, pageSize }}
          onPaginationChange={handlePaginationChange}
          pageSizeOptions={[10, 25, 50, 100]}
          columnWidths={columnWidths}
          onColumnWidthChange={handleColumnWidthChange}
          rowWrapper={rowWrapper}
          onOutsideClick={clearSelection}
          selectAllLabel={t('tags.page.selectAll')}
          getSelectLabel={(tag) => t('tags.page.selectTag', { name: tag.name })}
          extraRows={
            <TagTableRowCreate ref={createRowRef} selectedGroupId={selectedGroupId} groups={groups} allTags={tags} />
          }
          emptyState={
            <div className="border-border flex h-64 items-center justify-center rounded-xl border-2 border-dashed">
              <div className="text-center">
                <p className="text-muted-foreground mb-4">{t('tags.page.noTags')}</p>
                <Button onClick={() => createRowRef.current?.startCreate()}>
                  <Plus className="mr-2 h-4 w-4" />
                  {t('tags.page.addFirstTag')}
                </Button>
              </div>
>>>>>>> 26af24eb
            </div>
          }
        />
      </div>

      {/* モーダル */}
      <TagCreateModal isOpen={showCreateModal} onClose={handleCloseModals} onSave={handleSaveNewTag} />

      {/* アーカイブ確認ダイアログ */}
      <TagArchiveDialog tag={archiveConfirmTag} onClose={handleCloseArchiveConfirm} onConfirm={handleConfirmArchive} />

      {/* 削除確認ダイアログ */}
      <TagDeleteDialog tag={deleteConfirmTag} onClose={handleCloseDeleteConfirm} onConfirm={handleConfirmDelete} />

      {/* 一括マージダイアログ */}
      <TagBulkMergeDialog sourceTags={bulkMergeTags} onClose={handleCloseBulkMerge} />
    </div>
  )
}<|MERGE_RESOLUTION|>--- conflicted
+++ resolved
@@ -3,16 +3,10 @@
 import { Calendar, ChevronDown, FileText, Filter, Folder, Hash, Plus, Settings2 } from 'lucide-react'
 import { usePathname } from 'next/navigation'
 import type { ReactNode } from 'react'
-import { useCallback, useEffect, useMemo, useRef } from 'react'
+import { useCallback, useEffect, useMemo, useRef, useState } from 'react'
 
 import { DataTable, type ColumnDef, type SortState } from '@/components/common/table'
 import { Button } from '@/components/ui/button'
-<<<<<<< HEAD
-import { Checkbox } from '@/components/ui/checkbox'
-import { Table, TableBody, TableHead, TableHeader, TableRow } from '@/components/ui/table'
-import { DEFAULT_TAG_COLOR } from '@/config/ui/colors'
-import { useTranslations } from 'next-intl'
-=======
 import {
   DropdownMenu,
   DropdownMenuCheckboxItem,
@@ -22,14 +16,12 @@
   DropdownMenuSeparator,
   DropdownMenuTrigger,
 } from '@/components/ui/dropdown-menu'
-import { useI18n } from '@/features/i18n/lib/hooks'
 import {
   TagCellContent,
   TagRowWrapper,
   TagTableRowCreate,
   type TagTableRowCreateHandle,
 } from '@/features/tags/components/table'
->>>>>>> 26af24eb
 import { TagCreateModal } from '@/features/tags/components/tag-create-modal'
 import { TagArchiveDialog } from '@/features/tags/components/TagArchiveDialog'
 import { TagBulkMergeDialog } from '@/features/tags/components/TagBulkMergeDialog'
@@ -47,7 +39,7 @@
 import { useTagSortStore } from '@/features/tags/stores/useTagSortStore'
 import { api } from '@/lib/trpc'
 import type { TagGroup, TagWithChildren } from '@/types/tags'
-import { useState } from 'react'
+import { useTranslations } from 'next-intl'
 import { toast } from 'sonner'
 
 interface TagsPageClientProps {
@@ -56,14 +48,10 @@
 }
 
 export function TagsPageClient({ initialGroupNumber, showUncategorizedOnly = false }: TagsPageClientProps = {}) {
-<<<<<<< HEAD
   const t = useTranslations()
-=======
-  const { t } = useI18n()
   const pathname = usePathname()
 
   // データ取得
->>>>>>> 26af24eb
   const { data: fetchedTags = [], isLoading: isFetching } = useTags(true)
   const { data: groups = [] as TagGroup[] } = useTagGroups()
   const { data: tagPlanCounts = {} } = api.plans.getTagPlanCounts.useQuery()
@@ -107,12 +95,6 @@
 
   // ページタイトルを決定
   const pageTitle = useMemo(() => {
-<<<<<<< HEAD
-    if (showUncategorizedOnly) return t('tag.sidebar.uncategorized')
-    if (pathname?.includes('/archive')) return t('tag.sidebar.archive')
-    if (selectedGroup) return selectedGroup.name
-    return t('tag.sidebar.allTags')
-=======
     if (showUncategorizedOnly) {
       return t('tags.sidebar.uncategorized')
     }
@@ -123,7 +105,6 @@
       return selectedGroup.name
     }
     return t('tags.sidebar.allTags')
->>>>>>> 26af24eb
   }, [showUncategorizedOnly, pathname, selectedGroup, t])
 
   // initialGroup が解決されたら selectedGroupId を更新
@@ -147,10 +128,10 @@
   // ページタイトルにタグ数を表示
   useEffect(() => {
     if (!showUncategorizedOnly && !initialGroupNumber) {
-      document.title = `${t('tag.page.title')} (${activeTagsCount})`
+      document.title = `${t('tags.page.title')} (${activeTagsCount})`
     }
     return () => {
-      document.title = t('tag.page.title')
+      document.title = t('tags.page.title')
     }
   }, [activeTagsCount, showUncategorizedOnly, initialGroupNumber, t])
 
@@ -211,63 +192,6 @@
   // ソート変更時にページ1に戻る
   useEffect(() => {
     setCurrentPage(1)
-<<<<<<< HEAD
-  }, [sortField, sortDirection, pageSize])
-
-  // ハンドラー
-  const handleSort = (field: 'name' | 'created_at') => {
-    if (sortField === field) {
-      setSortDirection((prev) => (prev === 'asc' ? 'desc' : 'asc'))
-    } else {
-      setSortField(field)
-      setSortDirection('asc')
-    }
-  }
-
-  const handleColumnResize = useCallback((columnId: string, newWidth: number) => {
-    setColumnWidths((prev) => ({ ...prev, [columnId]: newWidth }))
-  }, [])
-
-  const handleStartInlineCreation = useCallback(() => {
-    setIsCreatingTag(true)
-    setNewTagName('')
-    setNewTagDescription('')
-    setNewTagColor(DEFAULT_TAG_COLOR)
-  }, [setIsCreatingTag])
-
-  const handleCancelInlineCreation = useCallback(() => {
-    setIsCreatingTag(false)
-    setNewTagName('')
-    setNewTagDescription('')
-    setNewTagColor(DEFAULT_TAG_COLOR)
-  }, [setIsCreatingTag])
-
-  const handleSaveInlineTag = useCallback(async () => {
-    if (newTagName.trim() === '') {
-      handleCancelInlineCreation()
-      return
-    }
-
-    try {
-      await createTagMutation.mutateAsync({
-        name: newTagName.trim(),
-        description: newTagDescription.trim() || null,
-        color: newTagColor,
-        group_id: selectedGroupId,
-        level: 0 as const,
-      })
-      toast.success(t('tag.page.tagCreated', { name: newTagName }))
-      handleCancelInlineCreation()
-    } catch (error) {
-      console.error('Failed to create tag:', error)
-      toast.error(t('tag.page.tagCreateFailed'))
-    }
-  }, [newTagName, newTagDescription, newTagColor, selectedGroupId, createTagMutation, handleCancelInlineCreation, t])
-
-  // クリックアウトサイド検出
-  useEffect(() => {
-    if (!isCreatingTag) return
-=======
   }, [sortField, sortDirection, pageSize, setCurrentPage])
 
   // DataTable用のソート状態
@@ -278,7 +202,6 @@
     }),
     [sortField, sortDirection]
   )
->>>>>>> 26af24eb
 
   // DataTable用のソート変更ハンドラー
   const handleSortChange = useCallback(
@@ -316,11 +239,11 @@
           data: { group_id: groupId },
         })
         const group = groupId ? groups.find((g) => g.id === groupId) : null
-        const groupName = group?.name ?? t('tag.page.noGroup')
-        toast.success(t('tag.page.tagMoved', { name: tag.name, group: groupName }))
+        const groupName = group?.name ?? t('tags.page.noGroup')
+        toast.success(t('tags.page.tagMoved', { name: tag.name, group: groupName }))
       } catch (error) {
         console.error('Failed to move tag to group:', error)
-        toast.error(t('tag.page.tagMoveFailed'))
+        toast.error(t('tags.page.tagMoveFailed'))
       }
     },
     [updateTagMutation, groups, t]
@@ -393,11 +316,11 @@
         id: archiveConfirmTag.id,
         data: { is_active: false },
       })
-      toast.success(t('tag.page.tagArchived', { name: archiveConfirmTag.name }))
+      toast.success(t('tags.page.tagArchived', { name: archiveConfirmTag.name }))
       setArchiveConfirmTag(null)
     } catch (error) {
       console.error('Failed to archive tag:', error)
-      toast.error(t('tag.page.tagArchiveFailed'))
+      toast.error(t('tags.page.tagArchiveFailed'))
     }
   }, [archiveConfirmTag, updateTagMutation, t])
 
@@ -414,34 +337,14 @@
     if (!deleteConfirmTag) return
     try {
       await handleDeleteTag(deleteConfirmTag)
-      toast.success(t('tag.page.tagDeleted', { name: deleteConfirmTag.name }))
+      toast.success(t('tags.page.tagDeleted', { name: deleteConfirmTag.name }))
       setDeleteConfirmTag(null)
     } catch (error) {
       console.error('Failed to delete tag:', error)
-      toast.error(t('tag.page.tagDeleteFailed'))
+      toast.error(t('tags.page.tagDeleteFailed'))
     }
   }, [deleteConfirmTag, handleDeleteTag, t])
 
-<<<<<<< HEAD
-  const handleBulkDelete = async () => {
-    if (selectedTagIds.length === 0) return
-    if (!confirm(t('tag.page.bulkDeleteConfirm', { count: selectedTagIds.length }))) return
-
-    for (const tagId of selectedTagIds) {
-      const tag = displayTags.find((t) => t.id === tagId)
-      if (tag) await handleDeleteTag(tag)
-    }
-    setSelectedTagIds([])
-  }
-
-  // 選択状態
-  const getCheckboxState = (): boolean | 'indeterminate' => {
-    if (displayTags.length === 0) return false
-    if (selectedTagIds.length === 0) return false
-    if (selectedTagIds.length === displayTags.length) return true
-    return 'indeterminate'
-  }
-=======
   // ハンドラー: 列幅変更（stringをTagColumnIdにキャスト）
   const handleColumnWidthChange = useCallback(
     (columnId: string, width: number) => {
@@ -449,7 +352,6 @@
     },
     [setColumnWidth]
   )
->>>>>>> 26af24eb
 
   // DataTable用の列定義
   const columns: ColumnDef<TagWithChildren>[] = useMemo(() => {
@@ -628,24 +530,7 @@
               tags={tags}
               groups={groups}
               onMoveToGroup={handleMoveToGroup}
-<<<<<<< HEAD
-              onArchive={async (tagIds) => {
-                try {
-                  for (const tagId of tagIds) {
-                    const tag = tags.find((t) => t.id === tagId)
-                    if (tag) {
-                      await updateTagMutation.mutateAsync({ id: tag.id, data: { is_active: false } })
-                    }
-                  }
-                  toast.success(t('tag.page.bulkArchived', { count: tagIds.length }))
-                } catch (error) {
-                  console.error('Failed to archive tags:', error)
-                  toast.error(t('tag.page.bulkArchiveFailed'))
-                }
-              }}
-=======
               onArchive={handleBulkArchive}
->>>>>>> 26af24eb
               onDelete={handleBulkDelete}
               onMerge={handleOpenBulkMerge}
               onClearSelection={clearSelection}
@@ -709,154 +594,6 @@
         </div>
       )}
 
-<<<<<<< HEAD
-      <div
-        className="flex flex-1 flex-col overflow-auto px-6 pt-4 pb-2"
-        onClick={(e) => {
-          if (e.target === e.currentTarget) setSelectedTagIds([])
-        }}
-      >
-        {displayTags.length === 0 ? (
-          <div className="border-border flex h-64 items-center justify-center rounded-xl border-2 border-dashed">
-            <div className="text-center">
-              <p className="text-muted-foreground mb-4">{t('tag.page.noTags')}</p>
-              <Button onClick={handleStartInlineCreation}>
-                <Plus className="mr-2 h-4 w-4" />
-                {t('tag.page.addFirstTag')}
-              </Button>
-            </div>
-          </div>
-        ) : (
-          <>
-            <div className="border-border overflow-x-auto rounded-xl border">
-              <Table
-                style={{
-                  minWidth: `${Object.values(columnWidths).reduce((sum, width) => sum + width, 0)}px`,
-                }}
-              >
-                <TableHeader>
-                  <TableRow>
-                    <TableHead className="relative" style={{ width: `${columnWidths.select}px` }}>
-                      <Checkbox
-                        checked={getCheckboxState()}
-                        onCheckedChange={() => {
-                          if (selectedTagIds.length === displayTags.length) {
-                            setSelectedTagIds([])
-                          } else {
-                            setSelectedTagIds(displayTags.map((tag) => tag.id))
-                          }
-                        }}
-                        aria-label={t('tag.page.selectAll')}
-                      />
-                    </TableHead>
-                    <TableHead className="relative" style={{ width: `${columnWidths.id}px` }}>
-                      ID
-                      <ResizeHandle columnId="id" currentWidth={columnWidths.id} onResize={handleColumnResize} />
-                    </TableHead>
-                    <TableHead className="relative" style={{ width: `${columnWidths.color + columnWidths.name}px` }}>
-                      <Button variant="ghost" size="sm" onClick={() => handleSort('name')} className="-ml-3">
-                        {t('tag.page.name')}
-                        {sortField === 'name' ? (
-                          sortDirection === 'asc' ? (
-                            <ArrowUp className="ml-1 h-4 w-4" />
-                          ) : (
-                            <ArrowDown className="ml-1 h-4 w-4" />
-                          )
-                        ) : (
-                          <ArrowUpDown className="ml-1 h-4 w-4 opacity-30" />
-                        )}
-                      </Button>
-                      <ResizeHandle columnId="name" currentWidth={columnWidths.name} onResize={handleColumnResize} />
-                    </TableHead>
-                    <TableHead className="relative" style={{ width: `${columnWidths.description}px` }}>
-                      {t('tag.page.description')}
-                      <ResizeHandle
-                        columnId="description"
-                        currentWidth={columnWidths.description}
-                        onResize={handleColumnResize}
-                      />
-                    </TableHead>
-                    <TableHead className="relative" style={{ width: `${columnWidths.group}px` }}>
-                      {t('tag.sidebar.groups')}
-                      <ResizeHandle columnId="group" currentWidth={columnWidths.group} onResize={handleColumnResize} />
-                    </TableHead>
-                    <TableHead className="relative" style={{ width: `${columnWidths.created_at}px` }}>
-                      <Button variant="ghost" size="sm" onClick={() => handleSort('created_at')} className="-ml-3">
-                        {t('tag.page.createdAt')}
-                        {sortField === 'created_at' ? (
-                          sortDirection === 'asc' ? (
-                            <ArrowUp className="ml-1 h-4 w-4" />
-                          ) : (
-                            <ArrowDown className="ml-1 h-4 w-4" />
-                          )
-                        ) : (
-                          <ArrowUpDown className="ml-1 h-4 w-4 opacity-30" />
-                        )}
-                      </Button>
-                      <ResizeHandle
-                        columnId="created_at"
-                        currentWidth={columnWidths.created_at}
-                        onResize={handleColumnResize}
-                      />
-                    </TableHead>
-                  </TableRow>
-                </TableHeader>
-                <TableBody>
-                  {displayTags.map((tag) => (
-                    <TagRow
-                      key={tag.id}
-                      tag={tag}
-                      groups={groups}
-                      tags={tags}
-                      columnWidths={columnWidths}
-                      isSelected={selectedTagIds.includes(tag.id)}
-                      isEditing={editingTagId === tag.id}
-                      editingField={editingField}
-                      editValue={editValue}
-                      planCount={tagplanCounts[tag.id] || 0}
-                      onSelect={(tagId) => {
-                        setSelectedTagIds((prev) =>
-                          prev.includes(tagId) ? prev.filter((id) => id !== tagId) : [...prev, tagId]
-                        )
-                      }}
-                      onContextSelect={(tagId) => {
-                        if (!selectedTagIds.includes(tagId)) {
-                          setSelectedTagIds([tagId])
-                        }
-                      }}
-                      onColorChange={handleColorChange}
-                      onEditStart={handleEditTag}
-                      onEditChange={setEditValue}
-                      onEditSave={saveInlineEdit}
-                      onEditCancel={cancelEditing}
-                      onView={handleViewTag}
-                      onMoveToGroup={handleMoveToGroup}
-                      onArchive={setArchiveConfirmTag}
-                      onDelete={setDeleteConfirmTag}
-                      formatDate={formatDate}
-                      t={t}
-                    />
-                  ))}
-                  {isCreatingTag && (
-                    <InlineCreateRow
-                      ref={inlineFormRef}
-                      columnWidths={columnWidths}
-                      newTagName={newTagName}
-                      newTagDescription={newTagDescription}
-                      newTagColor={newTagColor}
-                      selectedGroup={selectedGroup || null}
-                      tags={tags}
-                      onNameChange={setNewTagName}
-                      onDescriptionChange={setNewTagDescription}
-                      onColorChange={setNewTagColor}
-                      onSave={handleSaveInlineTag}
-                      onCancel={handleCancelInlineCreation}
-                      t={t}
-                    />
-                  )}
-                </TableBody>
-              </Table>
-=======
       {/* テーブル */}
       <div className="flex flex-1 flex-col overflow-auto px-6 pt-4 pb-2">
         <DataTable
@@ -890,7 +627,6 @@
                   {t('tags.page.addFirstTag')}
                 </Button>
               </div>
->>>>>>> 26af24eb
             </div>
           }
         />
