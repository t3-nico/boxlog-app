'use client'

import { format, isSameDay } from 'date-fns'
import { ja } from 'date-fns/locale'
import { Calendar, ChevronLeft, ChevronRight, Download, GitCompareArrows, RotateCcw } from 'lucide-react'
import { usePathname } from 'next/navigation'

import { Button } from '@/components/ui/button'
import { Select, SelectContent, SelectItem, SelectTrigger, SelectValue } from '@/components/ui/select'
import { Separator } from '@/components/ui/separator'
import { HoverTooltip } from '@/components/ui/tooltip'
import type { ComparePeriod, PeriodType } from '@/features/stats/stores'
import { useStatsPeriodStore } from '@/features/stats/stores'
import { cn } from '@/lib/utils'
import { useTranslations } from 'next-intl'

/**
 * 統計ページ用ツールバー
 *
 * 期間選択、ナビゲーション、比較機能を提供
 *
 * **デザイン仕様**:
 * - 全体の高さ: 48px固定（h-12）
 * - 上下パディング: 8px（py-2）
 * - コンテナ: 32px（h-8）
 * - 8pxグリッドシステム準拠
 */
export function StatsToolbar() {
  const pathname = usePathname()
  const localeFromPath = (pathname?.split('/')[1] || 'ja') as 'ja' | 'en'
  const t = useTranslations()
  const dateLocale = localeFromPath === 'ja' ? ja : undefined

  const {
    periodType,
    startDate,
    endDate,
    compareEnabled,
    comparePeriod,
    setPeriodType,
    goToPrevious,
    goToNext,
    goToCurrent,
    setCompareEnabled,
    setComparePeriod,
  } = useStatsPeriodStore()

  // 日付範囲のフォーマット
  const formatDateRange = () => {
    const formatOptions = dateLocale ? { locale: dateLocale } : {}
    if (isSameDay(startDate, endDate)) {
      return format(startDate, 'M/d (E)', formatOptions)
    }
    return `${format(startDate, 'M/d', formatOptions)} - ${format(endDate, 'M/d', formatOptions)}`
  }

  // 期間タイプの選択肢
  const periodOptions: { value: PeriodType; label: string }[] = [
    { value: 'today', label: t('stats.toolbar.today') },
    { value: 'week', label: t('stats.toolbar.thisWeek') },
    { value: 'month', label: t('stats.toolbar.thisMonth') },
    { value: 'year', label: t('stats.toolbar.thisYear') },
  ]

  // 比較期間の選択肢
  const compareOptions: { value: ComparePeriod; label: string }[] = [
    { value: 'none', label: t('stats.toolbar.noCompare') },
    { value: 'previous', label: t('stats.toolbar.previousPeriod') },
    { value: 'lastYear', label: t('stats.toolbar.lastYear') },
  ]

  return (
    <div className="flex h-12 shrink-0 items-center gap-2 px-4 py-2">
      {/* 期間ナビゲーション */}
      <div className="flex items-center gap-1">
        <HoverTooltip content={t('stats.toolbar.previous')} side="bottom">
          <Button variant="ghost" size="icon" className="size-8" onClick={goToPrevious}>
            <ChevronLeft className="size-4" />
            <span className="sr-only">{t('stats.toolbar.previous')}</span>
          </Button>
        </HoverTooltip>

        <HoverTooltip content={t('stats.toolbar.next')} side="bottom">
          <Button variant="ghost" size="icon" className="size-8" onClick={goToNext}>
            <ChevronRight className="size-4" />
            <span className="sr-only">{t('stats.toolbar.next')}</span>
          </Button>
        </HoverTooltip>

        <HoverTooltip content={t('stats.toolbar.current')} side="bottom">
          <Button variant="ghost" size="icon" className="size-8" onClick={goToCurrent}>
            <RotateCcw className="size-4" />
            <span className="sr-only">{t('stats.toolbar.current')}</span>
          </Button>
        </HoverTooltip>
      </div>

      {/* 日付範囲表示 */}
      <div className="bg-surface-container text-foreground flex h-8 items-center gap-2 rounded-md px-3 text-sm font-medium">
        <Calendar className="text-muted-foreground size-4" />
        <span>{formatDateRange()}</span>
      </div>

      {/* 期間タイプ選択 */}
      <Select value={periodType} onValueChange={(value) => setPeriodType(value as PeriodType)}>
        <SelectTrigger className="h-8 w-24">
          <SelectValue />
        </SelectTrigger>
        <SelectContent>
          {periodOptions.map((option) => (
            <SelectItem key={option.value} value={option.value}>
              {option.label}
            </SelectItem>
          ))}
        </SelectContent>
      </Select>

      <Separator orientation="vertical" className="mx-1 h-6" />

      {/* 比較トグル */}
      <HoverTooltip content={t('stats.toolbar.compareTooltip')} side="bottom">
        <Button
<<<<<<< HEAD
          variant={compareEnabled ? 'secondary' : 'ghost'}
          size="sm"
          className={cn('h-8 gap-1.5', compareEnabled && 'bg-surface-container')}
=======
          variant={compareEnabled ? 'outline' : 'ghost'}
          className={cn('gap-1.5', compareEnabled && 'bg-surface-container')}
>>>>>>> 18cf659f
          onClick={() => setCompareEnabled(!compareEnabled)}
        >
          <GitCompareArrows className="size-4" />
          <span className="hidden sm:inline">{t('stats.toolbar.compare')}</span>
        </Button>
      </HoverTooltip>

      {/* 比較期間選択（比較有効時のみ表示） */}
      {compareEnabled && (
        <Select value={comparePeriod} onValueChange={(value) => setComparePeriod(value as ComparePeriod)}>
          <SelectTrigger className="h-8 w-28">
            <SelectValue />
          </SelectTrigger>
          <SelectContent>
            {compareOptions.map((option) => (
              <SelectItem key={option.value} value={option.value}>
                {option.label}
              </SelectItem>
            ))}
          </SelectContent>
        </Select>
      )}

      {/* スペーサー */}
      <div className="flex-1" />

      {/* エクスポート */}
      <HoverTooltip content={t('stats.toolbar.exportTooltip')} side="bottom">
<<<<<<< HEAD
        <Button variant="outline" size="sm" className="h-8 gap-1.5">
=======
        <Button variant="outline" className="gap-1.5">
>>>>>>> 18cf659f
          <Download className="size-4" />
          <span className="hidden sm:inline">{t('stats.toolbar.export')}</span>
        </Button>
      </HoverTooltip>
    </div>
  )
}<|MERGE_RESOLUTION|>--- conflicted
+++ resolved
@@ -120,14 +120,8 @@
       {/* 比較トグル */}
       <HoverTooltip content={t('stats.toolbar.compareTooltip')} side="bottom">
         <Button
-<<<<<<< HEAD
-          variant={compareEnabled ? 'secondary' : 'ghost'}
-          size="sm"
-          className={cn('h-8 gap-1.5', compareEnabled && 'bg-surface-container')}
-=======
           variant={compareEnabled ? 'outline' : 'ghost'}
           className={cn('gap-1.5', compareEnabled && 'bg-surface-container')}
->>>>>>> 18cf659f
           onClick={() => setCompareEnabled(!compareEnabled)}
         >
           <GitCompareArrows className="size-4" />
@@ -156,11 +150,7 @@
 
       {/* エクスポート */}
       <HoverTooltip content={t('stats.toolbar.exportTooltip')} side="bottom">
-<<<<<<< HEAD
-        <Button variant="outline" size="sm" className="h-8 gap-1.5">
-=======
         <Button variant="outline" className="gap-1.5">
->>>>>>> 18cf659f
           <Download className="size-4" />
           <span className="hidden sm:inline">{t('stats.toolbar.export')}</span>
         </Button>
