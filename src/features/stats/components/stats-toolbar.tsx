--- conflicted
+++ resolved
@@ -118,22 +118,6 @@
       <Separator orientation="vertical" className="mx-1 h-6" />
 
       {/* 比較トグル */}
-<<<<<<< HEAD
-      <Tooltip>
-        <TooltipTrigger asChild>
-          <Button
-            variant={compareEnabled ? 'outline' : 'ghost'}
-            size="sm"
-            className={cn('h-8 gap-1.5', compareEnabled && 'bg-surface-container')}
-            onClick={() => setCompareEnabled(!compareEnabled)}
-          >
-            <GitCompareArrows className="size-4" />
-            <span className="hidden sm:inline">{t('stats.toolbar.compare')}</span>
-          </Button>
-        </TooltipTrigger>
-        <TooltipContent>{t('stats.toolbar.compareTooltip')}</TooltipContent>
-      </Tooltip>
-=======
       <HoverTooltip content={t('stats.toolbar.compareTooltip')} side="bottom">
         <Button
           variant={compareEnabled ? 'secondary' : 'ghost'}
@@ -145,7 +129,6 @@
           <span className="hidden sm:inline">{t('stats.toolbar.compare')}</span>
         </Button>
       </HoverTooltip>
->>>>>>> 02e4cca3
 
       {/* 比較期間選択（比較有効時のみ表示） */}
       {compareEnabled && (
