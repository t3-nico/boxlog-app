--- conflicted
+++ resolved
@@ -8,11 +8,7 @@
 
 interface SettingsCardProps {
   title?: React.ReactNode
-<<<<<<< HEAD
-  description?: React.ReactNode
-=======
   description?: string
->>>>>>> eb9c0909
   children: React.ReactNode
   className?: string
   actions?: React.ReactNode
