<<<<<<< HEAD
// TODO(#389): NotificationSettings型エラーを修正後、@ts-nocheckを削除
=======
>>>>>>> eb9c0909
'use client'

import { useCallback } from 'react'

import { Bell } from 'lucide-react'

import { Switch } from '@/components/ui/switch'
import { useI18n } from '@/features/i18n/lib/hooks'
import { useAutoSaveSettings } from '@/features/settings/hooks/useAutoSaveSettings'

import { SettingField } from './fields/SettingField'
import { SettingsCard } from './SettingsCard'

interface NotificationAutoSaveSettings {
  emailNotifications: boolean
  pushNotifications: boolean
  browserNotifications: boolean
  weeklyDigest: boolean
  systemNotifications: boolean
}

export function NotificationSettings() {
  const { t } = useI18n()

  // 通知設定の自動保存
  const notifications = useAutoSaveSettings<NotificationAutoSaveSettings>({
    initialValues: {
      emailNotifications: true,
      pushNotifications: false,
      browserNotifications: true,
      weeklyDigest: true,
      systemNotifications: true,
    },
    onSave: async (values) => {
      // 通知設定API呼び出しシミュレーション
      await new Promise((resolve) => setTimeout(resolve, 500))
      console.log('Saving notification settings:', values)
    },
    successMessage: t('notifications.settings.saveSuccess'),
    debounceMs: 800,
  })

  // Notification settings handlers
  const handleEmailNotificationsChange = useCallback(
    (checked: boolean) => {
      notifications.updateValue('emailNotifications', checked)
    },
    [notifications]
  )

  const handlePushNotificationsChange = useCallback(
    (checked: boolean) => {
      notifications.updateValue('pushNotifications', checked)
    },
    [notifications]
  )

  const handleBrowserNotificationsChange = useCallback(
    (checked: boolean) => {
      notifications.updateValue('browserNotifications', checked)
    },
    [notifications]
  )

  const handleWeeklyDigestChange = useCallback(
    (checked: boolean) => {
      notifications.updateValue('weeklyDigest', checked)
    },
    [notifications]
  )

  const handleSystemNotificationsChange = useCallback(
    (checked: boolean) => {
      notifications.updateValue('systemNotifications', checked)
    },
    [notifications]
  )

  return (
    <div className="space-y-6">
      {/* メール・プッシュ通知 */}
      <SettingsCard
        title={
          <div className="flex items-center gap-2">
            <Bell className="h-5 w-5" />
            <span>{t('notifications.settings.deliverySettings.title')}</span>
          </div>
        }
        description={t('notifications.settings.deliverySettings.description')}
        isSaving={notifications.isSaving}
      >
        <div className="space-y-4">
          <SettingField
            label={t('notifications.settings.deliverySettings.email.label')}
            description={t('notifications.settings.deliverySettings.email.description')}
          >
            <Switch
              checked={notifications.values.emailNotifications}
              onCheckedChange={handleEmailNotificationsChange}
            />
          </SettingField>

          <SettingField
            label={t('notifications.settings.deliverySettings.push.label')}
            description={t('notifications.settings.deliverySettings.push.description')}
          >
            <Switch checked={notifications.values.pushNotifications} onCheckedChange={handlePushNotificationsChange} />
          </SettingField>

          <SettingField
            label={t('notifications.settings.deliverySettings.browser.label')}
            description={t('notifications.settings.deliverySettings.browser.description')}
          >
            <Switch
              checked={notifications.values.browserNotifications}
              onCheckedChange={handleBrowserNotificationsChange}
            />
          </SettingField>
        </div>
      </SettingsCard>

      {/* コンテンツ通知 */}
      <SettingsCard
        title={t('notifications.settings.contentSettings.title')}
        description={t('notifications.settings.contentSettings.description')}
        isSaving={notifications.isSaving}
      >
        <div className="space-y-4">
          <SettingField
            label={t('notifications.settings.contentSettings.weeklyDigest.label')}
            description={t('notifications.settings.contentSettings.weeklyDigest.description')}
          >
            <Switch checked={notifications.values.weeklyDigest} onCheckedChange={handleWeeklyDigestChange} />
          </SettingField>

          <SettingField
            label={t('notifications.settings.contentSettings.system.label')}
            description={t('notifications.settings.contentSettings.system.description')}
          >
            <Switch
              checked={notifications.values.systemNotifications}
              onCheckedChange={handleSystemNotificationsChange}
            />
          </SettingField>
        </div>
      </SettingsCard>

      {/* ヒント情報 */}
      <div className="rounded-lg border border-blue-200 bg-blue-50 p-4 dark:border-blue-800 dark:bg-blue-950">
        <p className="text-sm text-blue-700 dark:text-blue-300">{t('notifications.settings.tip')}</p>
      </div>
    </div>
  )
}<|MERGE_RESOLUTION|>--- conflicted
+++ resolved
@@ -1,7 +1,3 @@
-<<<<<<< HEAD
-// TODO(#389): NotificationSettings型エラーを修正後、@ts-nocheckを削除
-=======
->>>>>>> eb9c0909
 'use client'
 
 import { useCallback } from 'react'
