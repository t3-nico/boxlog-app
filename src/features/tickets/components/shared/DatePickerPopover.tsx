'use client'

<<<<<<< HEAD
import { MiniCalendar } from '@/features/calendar/components/common/MiniCalendar'
import { format } from 'date-fns'
import { ja } from 'date-fns/locale'
=======
import { Button } from '@/components/ui/button'
import { MiniCalendar } from '@/features/calendar/components/common/MiniCalendar'
import { format } from 'date-fns'
import { ja } from 'date-fns/locale'
import { CalendarIcon } from 'lucide-react'
>>>>>>> f74a0a8a

interface DatePickerPopoverProps {
  selectedDate: Date | undefined
  onDateChange: (date: Date | undefined) => void
  placeholder?: string
  className?: string
}

/**
 * DatePickerPopover - MiniCalendar Popover版のラッパー
 *
 * **機能**:
 * - ボタンクリックでカレンダーPopover表示
 * - 日付選択後に自動的に閉じる
 * - 月/年のドロップダウン選択対応
 */
export function DatePickerPopover({ selectedDate, onDateChange, placeholder = '日付を選択' }: DatePickerPopoverProps) {
  return (
    <MiniCalendar
      asPopover
      popoverTrigger={
<<<<<<< HEAD
        <button
          type="button"
          className={`text-left text-sm transition-colors ${
            selectedDate ? 'text-foreground hover:text-foreground' : 'text-muted-foreground hover:text-foreground'
          }`}
        >
          {selectedDate ? format(selectedDate, 'yyyy/MM/dd', { locale: ja }) : placeholder}
        </button>
=======
        <Button variant="ghost" size="sm" className="text-muted-foreground h-8 gap-2 px-2" type="button">
          <CalendarIcon className="h-4 w-4" />
          <span className="text-sm">{selectedDate ? format(selectedDate, 'M/d', { locale: ja }) : placeholder}</span>
        </Button>
>>>>>>> f74a0a8a
      }
      selectedDate={selectedDate}
      onDateSelect={onDateChange}
      popoverAlign="start"
    />
  )
}<|MERGE_RESOLUTION|>--- conflicted
+++ resolved
@@ -1,16 +1,10 @@
 'use client'
 
-<<<<<<< HEAD
-import { MiniCalendar } from '@/features/calendar/components/common/MiniCalendar'
-import { format } from 'date-fns'
-import { ja } from 'date-fns/locale'
-=======
 import { Button } from '@/components/ui/button'
 import { MiniCalendar } from '@/features/calendar/components/common/MiniCalendar'
 import { format } from 'date-fns'
 import { ja } from 'date-fns/locale'
 import { CalendarIcon } from 'lucide-react'
->>>>>>> f74a0a8a
 
 interface DatePickerPopoverProps {
   selectedDate: Date | undefined
@@ -32,21 +26,10 @@
     <MiniCalendar
       asPopover
       popoverTrigger={
-<<<<<<< HEAD
-        <button
-          type="button"
-          className={`text-left text-sm transition-colors ${
-            selectedDate ? 'text-foreground hover:text-foreground' : 'text-muted-foreground hover:text-foreground'
-          }`}
-        >
-          {selectedDate ? format(selectedDate, 'yyyy/MM/dd', { locale: ja }) : placeholder}
-        </button>
-=======
         <Button variant="ghost" size="sm" className="text-muted-foreground h-8 gap-2 px-2" type="button">
           <CalendarIcon className="h-4 w-4" />
           <span className="text-sm">{selectedDate ? format(selectedDate, 'M/d', { locale: ja }) : placeholder}</span>
         </Button>
->>>>>>> f74a0a8a
       }
       selectedDate={selectedDate}
       onDateSelect={onDateChange}
