--- conflicted
+++ resolved
@@ -13,7 +13,6 @@
 import { usePlanMutations } from '@/features/plans/hooks/usePlanMutations'
 import type { PlanStatus } from '@/features/plans/types/plan'
 import { reminderTypeToMinutes } from '@/features/plans/utils/reminder'
-import { getEffectiveStatus } from '@/features/plans/utils/status'
 import { cn } from '@/lib/utils'
 import {
   DndContext,
@@ -46,12 +45,14 @@
   const { updatePlan } = usePlanMutations()
   const { isStatusVisible } = useBoardStatusFilterStore()
 
-  // Planデータをカラムごとに分類（実効ステータスで判定）
-  // DBには旧ステータス値が残っている可能性があるため、getEffectiveStatusで判定
+  // Planデータをカラムごとに分類
   const columns = {
-    todo: items.filter((item) => getEffectiveStatus(item) === 'todo'),
-    doing: items.filter((item) => getEffectiveStatus(item) === 'doing'),
-    done: items.filter((item) => getEffectiveStatus(item) === 'done'),
+    backlog: items.filter((item) => item.status === 'backlog'),
+    ready: items.filter((item) => item.status === 'ready'),
+    active: items.filter((item) => item.status === 'active'),
+    wait: items.filter((item) => item.status === 'wait'),
+    done: items.filter((item) => item.status === 'done'),
+    cancel: items.filter((item) => item.status === 'cancel'),
   }
 
   // ドラッグ中のカードを取得
@@ -85,29 +86,15 @@
 
     // ドラッグ中のアイテムを取得
     const draggedItem = items.find((item) => item.id === active.id)
-    const currentEffectiveStatus = draggedItem ? getEffectiveStatus(draggedItem) : null
-
-    if (draggedItem && currentEffectiveStatus !== targetStatus) {
-      // todoに移動した場合、スケジュール（due_date, start_time, end_time）をクリア
-      if (targetStatus === 'todo') {
-        updatePlan.mutate({
-          id: draggedItem.id,
-          data: {
-            status: targetStatus,
-            due_date: null,
-            start_time: null,
-            end_time: null,
-          },
-        })
-      } else {
-        // doing/doneに移動した場合、ステータスのみ更新
-        updatePlan.mutate({
-          id: draggedItem.id,
-          data: {
-            status: targetStatus,
-          },
-        })
-      }
+
+    if (draggedItem && draggedItem.status !== targetStatus) {
+      // ステータスを更新
+      updatePlan.mutate({
+        id: draggedItem.id,
+        data: {
+          status: targetStatus,
+        },
+      })
     }
 
     setActiveId(null)
@@ -115,20 +102,38 @@
 
   return (
     <DndContext sensors={sensors} onDragStart={handleDragStart} onDragEnd={handleDragEnd}>
-      <div className="flex h-[calc(100vh-8rem)] gap-4 overflow-x-auto px-4 pt-4">
-        {/* Todo カラム */}
-        {isStatusVisible('todo') && (
-          <KanbanColumn title="Todo" count={columns.todo.length} variant="todo" status="todo">
-            {columns.todo.map((item) => (
+      <div className="flex h-full gap-4 overflow-x-auto p-4">
+        {/* Backlog カラム */}
+        {isStatusVisible('backlog') && (
+          <KanbanColumn title="Backlog" count={columns.backlog.length} variant="default" status="backlog">
+            {columns.backlog.map((item) => (
               <PlanCard key={item.id} item={item} />
             ))}
           </KanbanColumn>
         )}
 
-        {/* Doing カラム */}
-        {isStatusVisible('doing') && (
-          <KanbanColumn title="Doing" count={columns.doing.length} variant="doing" status="doing">
-            {columns.doing.map((item) => (
+        {/* Ready カラム */}
+        {isStatusVisible('ready') && (
+          <KanbanColumn title="Ready" count={columns.ready.length} variant="ready" status="ready">
+            {columns.ready.map((item) => (
+              <PlanCard key={item.id} item={item} />
+            ))}
+          </KanbanColumn>
+        )}
+
+        {/* Active カラム */}
+        {isStatusVisible('active') && (
+          <KanbanColumn title="Active" count={columns.active.length} variant="active" status="active">
+            {columns.active.map((item) => (
+              <PlanCard key={item.id} item={item} />
+            ))}
+          </KanbanColumn>
+        )}
+
+        {/* Wait カラム */}
+        {isStatusVisible('wait') && (
+          <KanbanColumn title="Wait" count={columns.wait.length} variant="wait" status="wait">
+            {columns.wait.map((item) => (
               <PlanCard key={item.id} item={item} />
             ))}
           </KanbanColumn>
@@ -138,6 +143,15 @@
         {isStatusVisible('done') && (
           <KanbanColumn title="Done" count={columns.done.length} variant="done" status="done">
             {columns.done.map((item) => (
+              <PlanCard key={item.id} item={item} />
+            ))}
+          </KanbanColumn>
+        )}
+
+        {/* Cancel カラム */}
+        {isStatusVisible('cancel') && (
+          <KanbanColumn title="Cancel" count={columns.cancel.length} variant="cancel" status="cancel">
+            {columns.cancel.map((item) => (
               <PlanCard key={item.id} item={item} />
             ))}
           </KanbanColumn>
@@ -210,8 +224,8 @@
 interface KanbanColumnProps {
   title: string
   count: number
-  variant: 'todo' | 'doing' | 'done'
-  status: 'todo' | 'doing' | 'done'
+  variant: 'default' | 'ready' | 'active' | 'wait' | 'done' | 'cancel'
+  status: 'backlog' | 'ready' | 'active' | 'wait' | 'done' | 'cancel'
   children: React.ReactNode
 }
 
@@ -269,9 +283,12 @@
   })
 
   const bgColor = {
-    todo: 'bg-muted/50',
-    doing: 'bg-primary/5 dark:bg-primary/10',
-    done: 'bg-success/5 dark:bg-success/10',
+    default: 'bg-gray-100 dark:bg-gray-800/40',
+    ready: 'bg-blue-100 dark:bg-blue-900/30',
+    active: 'bg-purple-100 dark:bg-purple-900/30',
+    wait: 'bg-orange-100 dark:bg-orange-900/30',
+    done: 'bg-green-100 dark:bg-green-900/30',
+    cancel: 'bg-red-100 dark:bg-red-900/30',
   }[variant]
 
   const handleCreate = () => {
@@ -311,14 +328,7 @@
   }
 
   return (
-<<<<<<< HEAD
-    <div
-      ref={setNodeRef}
-      className={cn('flex h-full min-h-0 min-w-72 flex-1 flex-col rounded-lg', isOver && 'ring-primary/30 ring-2')}
-    >
-=======
     <div ref={setNodeRef} className={cn('flex min-w-72 flex-col rounded-lg', isOver && 'ring-primary ring-2')}>
->>>>>>> 2b543a8f
       <div
         className={`${bgColor} flex items-center justify-between rounded-t-lg pt-2`}
         style={{ height: '48px', minHeight: '48px', maxHeight: '48px', paddingLeft: '16px', paddingRight: '16px' }}
@@ -362,7 +372,7 @@
           </TooltipProvider>
         </div>
       </div>
-      <div className={`${bgColor} min-h-0 flex-1 space-y-2 overflow-y-auto rounded-b-lg px-4 pt-4 pb-2`}>
+      <div className={`${bgColor} flex-1 space-y-2 overflow-y-auto rounded-b-lg px-4 pt-4 pb-2`}>
         {children}
 
         {/* 新規作成フォーム（入力中） */}
