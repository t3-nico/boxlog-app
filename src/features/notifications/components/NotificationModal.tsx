--- conflicted
+++ resolved
@@ -1,6 +1,6 @@
 'use client'
 
-import { useMemo, useState } from 'react'
+import { useState } from 'react'
 
 import { Bell, BellOff, Calendar, Check, Clock, Settings, X } from 'lucide-react'
 
@@ -22,36 +22,32 @@
   const locale = useCurrentLocale()
 
   // Mock data - 実際のデータは useNotifications から取得
-  // 相対時間（分前）で表現
-  const mockNotifications = useMemo(
-    () => [
-      {
-        id: '1',
-        title: t('notifications.messages.meetingReminder'),
-        message: t('notifications.messages.meetingStartsIn'),
-        minutesAgo: 5,
-        read: false,
-        type: 'reminder',
-      },
-      {
-        id: '2',
-        title: t('notifications.messages.taskCompleted'),
-        message: t('notifications.messages.taskCompletedMessage'),
-        minutesAgo: 30,
-        read: true,
-        type: 'task',
-      },
-      {
-        id: '3',
-        title: t('notifications.messages.eventNotification'),
-        message: t('notifications.messages.eventAddedMessage'),
-        minutesAgo: 120,
-        read: false,
-        type: 'event',
-      },
-    ],
-    [t]
-  )
+  const mockNotifications = [
+    {
+      id: '1',
+      title: t('notifications.messages.meetingReminder'),
+      message: t('notifications.messages.meetingStartsIn'),
+      timestamp: new Date(Date.now() - 1000 * 60 * 5), // 5分前
+      read: false,
+      type: 'reminder',
+    },
+    {
+      id: '2',
+      title: t('notifications.messages.taskCompleted'),
+      message: t('notifications.messages.taskCompletedMessage'),
+      timestamp: new Date(Date.now() - 1000 * 60 * 30), // 30分前
+      read: true,
+      type: 'task',
+    },
+    {
+      id: '3',
+      title: t('notifications.messages.eventNotification'),
+      message: t('notifications.messages.eventAddedMessage'),
+      timestamp: new Date(Date.now() - 1000 * 60 * 60 * 2), // 2時間前
+      read: false,
+      type: 'event',
+    },
+  ]
 
   const filteredNotifications = activeTab === 'unread' ? mockNotifications.filter((n) => !n.read) : mockNotifications
 
@@ -216,15 +212,8 @@
                         <div className={cn('h-2 w-2 rounded-full', 'bg-primary', 'mt-2 flex-shrink-0')} />
                       )}
                     </div>
-<<<<<<< HEAD
-                    <p className={cn('text-xs', 'text-neutral-600 dark:text-neutral-400', 'mt-1')}>
-                      {notification.minutesAgo < 60
-                        ? `${notification.minutesAgo}${locale === 'ja' ? '分前' : 'm ago'}`
-                        : `${Math.floor(notification.minutesAgo / 60)}${locale === 'ja' ? '時間前' : 'h ago'}`}
-=======
                     <p className={cn('text-xs', 'text-muted-foreground', 'mt-1')}>
                       {new Date(notification.timestamp).toLocaleTimeString(locale === 'ja' ? 'ja-JP' : 'en-US')}
->>>>>>> 2b935e51
                     </p>
                   </div>
                 </div>
