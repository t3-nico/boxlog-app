--- conflicted
+++ resolved
@@ -31,13 +31,9 @@
 
 export function useCalendars(userId: string) {
   // Calendar management tracked in Issue #87
-  return useQuery<Calendar[]>({
+  return useQuery({
     queryKey: calendarKeys.list(userId),
-<<<<<<< HEAD
-    queryFn: () => Promise.resolve([] as Calendar[]), // Temporary stub
-=======
     queryFn: () => Promise.resolve<Calendar[]>([]), // Temporary stub
->>>>>>> eb9c0909
     enabled: !!userId,
   })
 }
@@ -133,7 +129,7 @@
 // ========================================
 
 export function useCalendarViewState(userId: string) {
-  return useQuery<CalendarViewState | null>({
+  return useQuery({
     queryKey: calendarKeys.viewState(userId),
     queryFn: () => Promise.resolve<CalendarViewState | null>(null), // Temporary stub
     enabled: !!userId,
