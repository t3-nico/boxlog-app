'use client'

import React, { useCallback, useEffect, useMemo } from 'react'

import { useRouter } from 'next/navigation'

import { addHours, format, startOfHour } from 'date-fns'

import { useNotifications } from '@/features/notifications/hooks/useNotifications'
import { usePlanInspectorStore } from '@/features/plans/stores/usePlanInspectorStore'
import { useCalendarSettingsStore } from '@/features/settings/stores/useCalendarSettingsStore'
import { getCurrentTimezone, setUserTimezone } from '@/features/settings/utils/timezone'
import { logger } from '@/lib/logger'

import { useCalendarNavigation } from '../contexts/CalendarNavigationContext'
import { useCalendarLayout } from '../hooks/ui/useCalendarLayout'
import { useCalendarContextMenu } from '../hooks/useCalendarContextMenu'
import { useCalendarKeyboard } from '../hooks/useCalendarKeyboard'
import { useCalendarPlanKeyboard } from '../hooks/useCalendarPlanKeyboard'
import { usePlanContextActions } from '../hooks/usePlanContextActions'
import { usePlanOperations } from '../hooks/usePlanOperations'
import { useWeekendToggleShortcut } from '../hooks/useWeekendToggleShortcut'
import { DnDProvider } from '../providers/DnDProvider'

import type { CalendarViewProps, CalendarViewType } from '../types/calendar.types'

import { CalendarViewRenderer } from './controller/components'
import { useCalendarData, useCalendarHandlers, useCalendarNavigationHandlers } from './controller/hooks'
import { initializePreload } from './controller/utils'
import { CalendarLayout } from './layout/CalendarLayout'
import { EventContextMenu } from './views/shared/components'

// 初回ロード時にビューをプリロード
initializePreload()

interface CalendarViewExtendedProps extends CalendarViewProps {
  initialViewType?: CalendarViewType
  initialDate?: Date | null
}

export const CalendarController = ({ className, initialViewType = 'day', initialDate }: CalendarViewExtendedProps) => {
  const router = useRouter()
  const calendarNavigation = useCalendarNavigation()

  // Context が利用可能な場合はそれを使用、そうでない場合は useCalendarLayout を使用
  const contextAvailable = calendarNavigation !== null

  // URLを更新する関数（useCalendarLayoutより前に定義）
  const updateURL = useCallback(
    (newViewType: CalendarViewType, newDate?: Date) => {
      const dateToUse = newDate || new Date()
      const dateString = format(dateToUse, 'yyyy-MM-dd')
      const newURL = `/calendar/${newViewType}?date=${dateString}`
      logger.log('🔗 updateURL called:', { newViewType, dateToUse, newURL })
      router.push(newURL)
    },
    [router]
  )

  // 初期日付をメモ化して参照の安定性を保つ
  const stableInitialDate = useMemo(() => initialDate || new Date(), [initialDate?.getTime()])

  // カレンダーレイアウト状態管理（Context が利用できない場合のフォールバック）
  const layoutHook = useCalendarLayout({
    initialViewType,
    initialDate: stableInitialDate,
    // コールバックは layoutHook の状態を使用するので、ここでは参照しない
    onViewChange: contextAvailable ? undefined : (view) => updateURL(view),
    onDateChange: contextAvailable ? undefined : (date) => updateURL(initialViewType, date),
  })

  // Context が利用可能な場合はそれを使用、そうでない場合は layoutHook を使用
  const viewType = contextAvailable ? calendarNavigation.viewType : layoutHook.viewType
  const currentDate = contextAvailable ? calendarNavigation.currentDate : layoutHook.currentDate
  const navigateRelative = contextAvailable ? calendarNavigation.navigateRelative : layoutHook.navigateRelative
  const changeView = contextAvailable ? calendarNavigation.changeView : layoutHook.changeView
  const navigateToDate = contextAvailable ? calendarNavigation.navigateToDate : layoutHook.navigateToDate

  // デバッグ用ログ（初回マウント時のみ）
  const hasLoggedRef = React.useRef(false)
  useEffect(() => {
    if (!hasLoggedRef.current) {
      hasLoggedRef.current = true
      logger.log('📊 CalendarController mounted:', {
        contextAvailable,
        viewType,
      })
    }
  }, [])

  // コンテキストメニュー管理（フック化）
  const { contextMenuEvent, contextMenuPosition, handleEventContextMenu, handleCloseContextMenu } =
    useCalendarContextMenu()

  // プランコンテキストアクション
  const { handleDeletePlan, handleEditPlan, handleDuplicatePlan, handleViewDetails } = usePlanContextActions()

  // プラン操作（CRUD）をフック化
  const { handlePlanDelete: deletePlan, handlePlanRestore, handleUpdatePlan } = usePlanOperations()

  // selector化: 必要な値だけ監視（他の設定変更時の再レンダリングを防止）
  const timezone = useCalendarSettingsStore((state) => state.timezone)
  const showWeekends = useCalendarSettingsStore((state) => state.showWeekends)
  const updateSettings = useCalendarSettingsStore((state) => state.updateSettings)

  // 選択中のプランID（削除確認ダイアログ用）
  const selectedPlanId = usePlanInspectorStore((state) => state.planId)

  // キーボードショートカット（Cmd/Ctrl + W）
  useWeekendToggleShortcut()

  // 通知機能の統合
  const {
    permission: notificationPermission,
    hasRequested: hasRequestedNotification,
    requestPermission: requestNotificationPermission,
  } = useNotifications({
    events: [],
    onReminderTriggered: () => {},
  })

  // 🚀 初回ロード時にイベントストアを初期化（マウント時のみ）
  useEffect(() => {
    logger.log('🚀 Initializing EventStore...')
  }, [])

  // 通知許可のリクエスト（初回のみ）
  useEffect(() => {
    if (!hasRequestedNotification && (notificationPermission as string) === 'default') {
      requestNotificationPermission()
    }
  }, [hasRequestedNotification, notificationPermission, requestNotificationPermission])

  // URLパラメータの日付変更を検知（Context利用時は無効にする）
  useEffect(() => {
    if (!contextAvailable && initialDate && initialDate.getTime() !== currentDate.getTime()) {
      logger.log('🔄 URL date change detected (fallback mode):', { initialDate, currentDate })
      navigateToDate(initialDate)
    }
  }, [contextAvailable, initialDate, currentDate, navigateToDate])

  // タイムゾーン設定の初期化（マウント時のみ）
  useEffect(() => {
    setUserTimezone(timezone)
    if (timezone === 'Asia/Tokyo') {
      const actualTimezone = getCurrentTimezone()
      if (actualTimezone !== 'Asia/Tokyo') {
        updateSettings({ timezone: actualTimezone })
      }
    }
  }, [timezone, updateSettings])

  // カレンダーデータ取得（フック化）
  const { viewDateRange, filteredEvents, allCalendarPlans } = useCalendarData({
    viewType,
    currentDate,
  })

  // カレンダーハンドラー（フック化）
  const { handlePlanClick, handleCreatePlan, handleEmptyClick, handleDateTimeRangeSelect, disabledPlanId } =
    useCalendarHandlers({
      viewType,
      currentDate,
    })

  // ナビゲーションハンドラー（フック化）
  const {
    handleNavigate,
    handleViewChange,
    handleNavigatePrev,
    handleNavigateNext,
    handleNavigateToday,
    handleToggleWeekends,
    handleDateSelect,
  } = useCalendarNavigationHandlers({
    viewType,
    currentDate,
    showWeekends,
    navigateRelative,
    navigateToDate,
    changeView,
  })

  // キーボードショートカット
  useCalendarKeyboard({
    viewType,
    onNavigate: handleNavigate,
    onViewChange: handleViewChange,
    onToggleWeekends: handleToggleWeekends,
  })

  // プラン操作キーボードショートカット（Delete/Backspace, C）
  const getInitialPlanData = useCallback(() => {
    const now = new Date()
    const start = startOfHour(now)
    const end = addHours(start, 1)
    return {
      start_time: start.toISOString(),
      end_time: end.toISOString(),
    }
  }, [])

  // 選択中のプランタイトルを取得（削除確認ダイアログ用）
  const getSelectedPlanTitle = useCallback(() => {
    if (!selectedPlanId) return null
    const plan = filteredEvents.find((p) => p.id === selectedPlanId)
    return plan?.title ?? null
  }, [selectedPlanId, filteredEvents])

  // 削除関数をPromise化（既存のPlanDeleteConfirmDialogシステム用）
  const deletePlanAsync = useCallback(
    async (planId: string) => {
      deletePlan(planId)
    },
    [deletePlan]
  )

  useCalendarPlanKeyboard({
    enabled: true,
    onDeletePlan: deletePlanAsync,
    getSelectedPlanTitle,
    getInitialPlanData,
  })

  // ビューコンポーネントのレンダリング用props（memo化のため安定した参照を保持）
  const commonProps = useMemo(
    () => ({
      dateRange: viewDateRange,
      plans: filteredEvents,
<<<<<<< HEAD
=======
      allPlans: allCalendarPlans,
>>>>>>> 2860c320
      currentDate,
      disabledPlanId,
      onPlanClick: handlePlanClick,
      onPlanContextMenu: handleEventContextMenu,
      onCreatePlan: handleCreatePlan,
      onUpdatePlan: handleUpdatePlan,
      onDeletePlan: deletePlan,
      onRestorePlan: handlePlanRestore,
      onEmptyClick: handleEmptyClick,
      onTimeRangeSelect: handleDateTimeRangeSelect,
      onViewChange: handleViewChange,
      onNavigatePrev: handleNavigatePrev,
      onNavigateNext: handleNavigateNext,
      onNavigateToday: handleNavigateToday,
    }),
    [
      viewDateRange,
      filteredEvents,
      allCalendarPlans,
      currentDate,
      disabledPlanId,
      handlePlanClick,
      handleEventContextMenu,
      handleCreatePlan,
      handleUpdatePlan,
      deletePlan,
      handlePlanRestore,
      handleEmptyClick,
      handleDateTimeRangeSelect,
      handleViewChange,
      handleNavigatePrev,
      handleNavigateNext,
      handleNavigateToday,
    ]
  )

  return (
    <DnDProvider>
      <CalendarLayout
        className={className}
        viewType={viewType}
        currentDate={currentDate}
        onNavigate={handleNavigate}
        onViewChange={handleViewChange}
        showHeaderActions={false}
        onDateSelect={handleDateSelect}
        displayRange={{
          start: viewDateRange.start,
          end: viewDateRange.end,
        }}
      >
        <CalendarViewRenderer viewType={viewType} showWeekends={showWeekends} commonProps={commonProps} />
      </CalendarLayout>

      {contextMenuEvent && contextMenuPosition ? (
        <EventContextMenu
          plan={contextMenuEvent}
          position={contextMenuPosition}
          onClose={handleCloseContextMenu}
          onEdit={handleEditPlan}
          onDelete={handleDeletePlan}
          onDuplicate={handleDuplicatePlan}
          onOpen={handleViewDetails}
        />
      ) : null}
    </DnDProvider>
  )
}<|MERGE_RESOLUTION|>--- conflicted
+++ resolved
@@ -227,10 +227,7 @@
     () => ({
       dateRange: viewDateRange,
       plans: filteredEvents,
-<<<<<<< HEAD
-=======
       allPlans: allCalendarPlans,
->>>>>>> 2860c320
       currentDate,
       disabledPlanId,
       onPlanClick: handlePlanClick,
