'use client'

import { useEffect, useMemo } from 'react'

import { format, isToday } from 'date-fns'

import { useCalendarSettingsStore } from '@/features/settings/stores/useCalendarSettingsStore'
import { cn } from '@/lib/utils'

import { CalendarViewAnimation } from '../../animations/ViewTransition'
import { CalendarDateHeader, DateDisplay, ScrollableCalendarLayout, usePlanStyles } from '../shared'
import { useResponsiveHourHeight } from '../shared/hooks/useResponsiveHourHeight'

<<<<<<< HEAD
import type { PlanPosition } from '../DayView/DayView.types'
=======
import type { PlanPosition } from '../shared/hooks/useViewPlans'
>>>>>>> eb9c0909

import { FiveDayContent } from './components'
import type { FiveDayViewProps } from './FiveDayView.types'
import { useFiveDayView } from './hooks/useFiveDayView'

/**
 * FiveDayView - 5-day view component
 */
export const FiveDayView = ({
  dateRange: _dateRange,
  tasks: _tasks,
  events,
  currentDate,
  centerDate: _centerDate,
  showWeekends = true,
  className,
  onTaskClick: _onTaskClick,
  onEventClick,
  onEventContextMenu,
  onCreateEvent,
  onUpdateEvent,
  onDeleteEvent: _onDeleteEvent,
  onRestoreEvent: _onRestoreEvent,
  onEmptyClick,
  onTimeRangeSelect,
  onTaskDrag: _onTaskDrag,
  onCreateTask: _onCreateTask,
  onCreateRecord: _onCreateRecord,
  onViewChange: _onViewChange,
  onNavigatePrev: _onNavigatePrev,
  onNavigateNext: _onNavigateNext,
  onNavigateToday: _onNavigateToday,
}: FiveDayViewProps) => {
  const { timezone } = useCalendarSettingsStore()

  // レスポンシブな時間高さ
  const HOUR_HEIGHT = useResponsiveHourHeight({
    mobile: 48,
    tablet: 60,
    desktop: 72,
  })

  // FiveDayViewではcurrentDateを中心とした5日間を表示
  const displayCenterDate = useMemo(() => {
    const date = new Date(currentDate)
    date.setHours(0, 0, 0, 0)
    return date
  }, [currentDate])

  // FiveDayView specific logic
  const { fiveDayDates, eventsByDate, isCurrentDay } = useFiveDayView({
    centerDate: displayCenterDate,
    events,
    showWeekends,
  })

  // 統一された日付配列を使用（週末表示設定も考慮済み）
  const displayDates = useMemo(() => {
    return fiveDayDates
  }, [fiveDayDates])

  // プラン位置計算（統一された日付配列ベース）
  const eventPositions = useMemo(() => {
    const positions: PlanPosition[] = []

    // displayDates（統一フィルタリング済み）を基準にプランを配置
    displayDates.forEach((displayDate, _dayIndex) => {
      const dateKey = format(displayDate, 'yyyy-MM-dd')

      // 元のevents配列から直接フィルタリング（週末設定に依存しない）
      const dayEvents = events.filter((event) => {
        const eventDate = event.startDate || new Date()
        return format(eventDate, 'yyyy-MM-dd') === dateKey
      })

      dayEvents.forEach((event) => {
        const startDate = event.startDate || new Date()
        const startHour = startDate.getHours()
        const startMinute = startDate.getMinutes()
        const top = (startHour + startMinute / 60) * HOUR_HEIGHT

        // 高さ計算
        let height = HOUR_HEIGHT // デフォルト1時間
        if (event.endDate) {
          const endHour = event.endDate.getHours()
          const endMinute = event.endDate.getMinutes()
          const duration = endHour + endMinute / 60 - (startHour + startMinute / 60)
          height = Math.max(20, duration * HOUR_HEIGHT) // 最小20px
        }

        positions.push({
          plan: event,
          top,
          height,
          left: 1, // 各カラム内での位置（%）
          width: 98, // カラム幅の98%を使用
          zIndex: 20,
<<<<<<< HEAD
          column: 0,
          totalColumns: 1,
=======
          column: 0, // 単独カラム
          totalColumns: 1, // 単独カラム
          opacity: 1.0,
>>>>>>> eb9c0909
        })
      })
    })

    return positions
  }, [events, displayDates, HOUR_HEIGHT])

  // 共通フック使用してスタイル計算
  const eventStyles = usePlanStyles(eventPositions)

  // デバッグ用ログ
  useEffect(() => {
    console.log('🔍 FiveDayView Debug:', {
      eventsCount: events.length,
      positionsCount: eventPositions.length,
      stylesCount: Object.keys(eventStyles).length,
      positions: eventPositions.slice(0, 3),
      styles: Object.entries(eventStyles).slice(0, 3),
    })
  }, [events, eventPositions, eventStyles])

  // TimeGrid が空き時間クリック処理を担当するため、この関数は不要

  // Scroll to current time on initial render (only if center date is today)
  // 初期スクロールはScrollableCalendarLayoutに委譲

  const headerComponent = (
    <div className="bg-background flex h-16">
      {/* 表示日数分のヘッダー（週末フィルタリング対応） */}
      {displayDates.map((date, index) => (
        <div key={date.toISOString()} className="flex flex-1 items-center justify-center px-1">
          <DateDisplay
            date={date}
            className="text-center"
            showDayName={true}
            showMonthYear={false}
            dayNameFormat="short"
            dateFormat="d"
            isToday={isToday(date)}
            isSelected={false}
          />
        </div>
      ))}
    </div>
  )

  return (
    <CalendarViewAnimation viewType="5day">
      <div className={cn('bg-background flex min-h-0 flex-1 flex-col', className)}>
        {/* 固定日付ヘッダー */}
        <CalendarDateHeader header={headerComponent} timezone={timezone} />

        {/* スクロール可能コンテンツ */}
        <ScrollableCalendarLayout
          timezone={timezone}
          scrollToHour={isCurrentDay ? undefined : 8}
          displayDates={displayDates}
          viewMode="5day"
          onTimeClick={(hour, minute) => {
            // FiveDayViewでは最初にクリックされた日付を使用
            const timeString = `${String(hour).padStart(2, '0')}:${String(minute).padStart(2, '0')}`
            onEmptyClick?.(displayDates[0], timeString)
          }}
          enableKeyboardNavigation={true}
        >
          {/* 5日分のグリッド */}
          {displayDates.map((date, dayIndex) => {
            const dateKey = format(date, 'yyyy-MM-dd')
            // 統一フィルタリング済みの日付に対応するイベントを取得
            const dayEvents = events.filter((event) => {
              const eventDate = event.startDate || new Date()
              return format(eventDate, 'yyyy-MM-dd') === dateKey
            })

            return (
              <div
                key={date.toISOString()}
                className={cn('relative flex-1', dayIndex < displayDates.length - 1 ? 'border-border border-r' : '')}
                style={{ width: `${100 / displayDates.length}%` }}
              >
                <FiveDayContent
                  date={date}
                  plans={dayEvents}
                  planStyles={eventStyles}
                  onPlanClick={onEventClick}
                  onPlanContextMenu={onEventContextMenu}
                  onEmptyClick={onEmptyClick}
<<<<<<< HEAD
                  onPlanUpdate={onUpdateEvent}
=======
                  onPlanUpdate={
                    onUpdateEvent
                      ? (planId, updates) => {
                          const plan = events.find((e) => e.id === planId)
                          if (plan) {
                            onUpdateEvent({ ...plan, ...updates })
                          }
                        }
                      : undefined
                  }
>>>>>>> eb9c0909
                  onTimeRangeSelect={onTimeRangeSelect}
                  className="h-full"
                  dayIndex={dayIndex}
                  displayDates={displayDates}
                />
              </div>
            )
          })}
        </ScrollableCalendarLayout>
      </div>
    </CalendarViewAnimation>
  )
}<|MERGE_RESOLUTION|>--- conflicted
+++ resolved
@@ -1,6 +1,6 @@
 'use client'
 
-import { useEffect, useMemo } from 'react'
+import { useMemo } from 'react'
 
 import { format, isToday } from 'date-fns'
 
@@ -11,11 +11,7 @@
 import { CalendarDateHeader, DateDisplay, ScrollableCalendarLayout, usePlanStyles } from '../shared'
 import { useResponsiveHourHeight } from '../shared/hooks/useResponsiveHourHeight'
 
-<<<<<<< HEAD
-import type { PlanPosition } from '../DayView/DayView.types'
-=======
 import type { PlanPosition } from '../shared/hooks/useViewPlans'
->>>>>>> eb9c0909
 
 import { FiveDayContent } from './components'
 import type { FiveDayViewProps } from './FiveDayView.types'
@@ -77,11 +73,11 @@
     return fiveDayDates
   }, [fiveDayDates])
 
-  // プラン位置計算（統一された日付配列ベース）
+  // イベント位置計算（統一された日付配列ベース）
   const eventPositions = useMemo(() => {
     const positions: PlanPosition[] = []
 
-    // displayDates（統一フィルタリング済み）を基準にプランを配置
+    // displayDates（統一フィルタリング済み）を基準にイベントを配置
     displayDates.forEach((displayDate, _dayIndex) => {
       const dateKey = format(displayDate, 'yyyy-MM-dd')
 
@@ -113,14 +109,9 @@
           left: 1, // 各カラム内での位置（%）
           width: 98, // カラム幅の98%を使用
           zIndex: 20,
-<<<<<<< HEAD
-          column: 0,
-          totalColumns: 1,
-=======
           column: 0, // 単独カラム
           totalColumns: 1, // 単独カラム
           opacity: 1.0,
->>>>>>> eb9c0909
         })
       })
     })
@@ -130,17 +121,6 @@
 
   // 共通フック使用してスタイル計算
   const eventStyles = usePlanStyles(eventPositions)
-
-  // デバッグ用ログ
-  useEffect(() => {
-    console.log('🔍 FiveDayView Debug:', {
-      eventsCount: events.length,
-      positionsCount: eventPositions.length,
-      stylesCount: Object.keys(eventStyles).length,
-      positions: eventPositions.slice(0, 3),
-      styles: Object.entries(eventStyles).slice(0, 3),
-    })
-  }, [events, eventPositions, eventStyles])
 
   // TimeGrid が空き時間クリック処理を担当するため、この関数は不要
 
@@ -208,9 +188,6 @@
                   onPlanClick={onEventClick}
                   onPlanContextMenu={onEventContextMenu}
                   onEmptyClick={onEmptyClick}
-<<<<<<< HEAD
-                  onPlanUpdate={onUpdateEvent}
-=======
                   onPlanUpdate={
                     onUpdateEvent
                       ? (planId, updates) => {
@@ -221,7 +198,6 @@
                         }
                       : undefined
                   }
->>>>>>> eb9c0909
                   onTimeRangeSelect={onTimeRangeSelect}
                   className="h-full"
                   dayIndex={dayIndex}
