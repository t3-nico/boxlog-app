import { useDragAndDrop as useSharedDragAndDrop } from '../../shared/hooks/useDragAndDrop'

import type { CalendarPlan } from '../../shared/types/plan.types'

export type { DragHandlers, DragState } from '../../shared/hooks/useDragAndDrop'

interface UseDragAndDropProps {
<<<<<<< HEAD
  onPlanUpdate?: (planId: string, updates: { startTime: Date; endTime: Date }) => Promise<void> | void
  onPlanClick?: (plan: CalendarPlan) => void
=======
  onEventUpdate?: (eventId: string, updates: { startTime: Date; endTime: Date }) => Promise<void> | void
  onEventClick?: (plan: CalendarPlan) => void
>>>>>>> eb9c0909
  date: Date
  plans: CalendarPlan[]
}

/**
 * DayView用のドラッグ&ドロップフック
 * 共通のuseDragAndDropを使用
 */
export function useDragAndDrop(props: UseDragAndDropProps) {
  return useSharedDragAndDrop(props)
}<|MERGE_RESOLUTION|>--- conflicted
+++ resolved
@@ -5,15 +5,10 @@
 export type { DragHandlers, DragState } from '../../shared/hooks/useDragAndDrop'
 
 interface UseDragAndDropProps {
-<<<<<<< HEAD
-  onPlanUpdate?: (planId: string, updates: { startTime: Date; endTime: Date }) => Promise<void> | void
-  onPlanClick?: (plan: CalendarPlan) => void
-=======
   onEventUpdate?: (eventId: string, updates: { startTime: Date; endTime: Date }) => Promise<void> | void
   onEventClick?: (plan: CalendarPlan) => void
->>>>>>> eb9c0909
   date: Date
-  plans: CalendarPlan[]
+  events: CalendarPlan[]
 }
 
 /**
