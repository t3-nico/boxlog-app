'use client'

import React, { useCallback } from 'react'

import { cn } from '@/lib/utils'

import { CalendarDragSelection, EventBlock, calculateEventGhostStyle, calculatePreviewTime } from '../../shared'
import { HOUR_HEIGHT } from '../../shared/constants/grid.constants'
import { useGlobalDragCursor } from '../../shared/hooks/useGlobalDragCursor'
import { useTimeCalculation } from '../../shared/hooks/useTimeCalculation'
import type { CalendarPlan } from '../../shared/types/base.types'
import type { DayContentProps } from '../DayView.types'
import { useDragAndDrop } from '../hooks/useDragAndDrop'

export const DayContent = ({
  date,
<<<<<<< HEAD
  plans,
  planStyles,
=======
  events,
  eventStyles,
>>>>>>> eb9c0909
  onPlanClick,
  onPlanContextMenu,
  onEmptyClick,
  onPlanUpdate,
  onTimeRangeSelect,
  className,
}: DayContentProps) => {
  // ドラッグ&ドロップ機能用にonPlanUpdateをそのまま使用
  const handlePlanUpdate = useCallback(
    async (planId: string, updates: { startTime: Date; endTime: Date }) => {
      if (!onPlanUpdate) return

      // handleUpdatePlanは両方の形式に対応（planId + updates形式で呼び出し）
      await onPlanUpdate(planId, updates)
    },
    [onPlanUpdate]
  )

  // ドラッグ&ドロップ機能
  const { dragState, handlers } = useDragAndDrop({
<<<<<<< HEAD
    onPlanUpdate: handlePlanUpdate,
    onPlanClick,
    date,
    plans,
=======
    onEventUpdate: handleEventUpdate,
    onEventClick: onPlanClick,
    date,
    events: events ?? [],
>>>>>>> eb9c0909
  })

  // 時間計算機能
  const { calculateTimeFromEvent } = useTimeCalculation()

  // グローバルドラッグカーソー管理（共通化）
  useGlobalDragCursor(dragState, handlers)
  // 空白クリックハンドラー（現在使用されていない - CalendarDragSelectionが処理）
  const handleEmptyClick = useCallback(
    (e: React.MouseEvent<HTMLDivElement>) => {
      if (!onEmptyClick) return

      const { timeString } = calculateTimeFromEvent(e)
      onEmptyClick(date, timeString)
    },
    [date, onEmptyClick, calculateTimeFromEvent]
  )

  // プランクリックハンドラー（ドラッグ・リサイズ中のクリックは無視）
  const handlePlanClick = useCallback(
    (plan: CalendarPlan) => {
      // ドラッグ・リサイズ操作中のクリックは無視
      if (dragState.isDragging || dragState.isResizing) {
        return
      }
<<<<<<< HEAD
      // @ts-expect-error TODO(#389): TimedEvent型をCalendarPlan型に統一する必要がある
=======
>>>>>>> eb9c0909
      onPlanClick?.(plan)
    },
    [onPlanClick, dragState.isDragging, dragState.isResizing]
  )

  // プラン右クリックハンドラー
  const handlePlanContextMenu = useCallback(
    (plan: CalendarPlan, mouseEvent: React.MouseEvent) => {
      // ドラッグ操作中またはリサイズ操作中は右クリックを無視
      if (dragState.isDragging || dragState.isResizing) {
        return
      }
<<<<<<< HEAD
      // @ts-expect-error TODO(#389): TimedEvent型をCalendarPlan型に統一する必要がある
=======
>>>>>>> eb9c0909
      onPlanContextMenu?.(plan, mouseEvent)
    },
    [onPlanContextMenu, dragState.isDragging, dragState.isResizing]
  )

  // 時間グリッドの生成（1時間単位、23時は下線なし）
  const timeGrid = Array.from({ length: 24 }, (_, hour) => (
    <div
      key={hour}
      className={`relative ${hour < 23 ? 'border-border border-b' : ''}`}
      style={{ height: HOUR_HEIGHT }}
    />
  ))

  return (
    <div className={cn('bg-background relative flex-1 overflow-hidden', className)} data-calendar-grid>
      {/* 新しいCalendarDragSelectionを使用 */}
      <CalendarDragSelection
        date={date}
        className="absolute inset-0"
        onTimeRangeSelect={onTimeRangeSelect}
        onSingleClick={onEmptyClick}
        disabled={dragState.isDragging || dragState.isResizing} // ドラッグ・リサイズ中は背景クリックを無効化
      >
        {/* 背景グリッド（CalendarDragSelectionが全イベントを処理） */}
        <div className={`absolute inset-0`} style={{ height: 24 * HOUR_HEIGHT }}>
          {timeGrid}
        </div>
      </CalendarDragSelection>

      {/* プラン表示エリア */}
      <div className="pointer-events-none absolute inset-0" style={{ height: 24 * HOUR_HEIGHT }}>
<<<<<<< HEAD
        {plans &&
          Array.isArray(plans) &&
          plans.map((plan) => {
            // planがundefinedの場合はスキップ
            if (!plan || !plan.id) {
              console.warn('DayContent: Invalid plan detected', plan)
              return null
            }

            const style = planStyles[plan.id]
=======
        {events &&
          Array.isArray(events) &&
          events.map((event) => {
            const style = eventStyles?.[event.id]
>>>>>>> eb9c0909
            if (!style) return null

            const isDragging = dragState.draggedEventId === plan.id && dragState.isDragging
            const isResizingThis = dragState.isResizing && dragState.draggedEventId === plan.id
            const currentTop = parseFloat(style.top?.toString() || '0')
            const currentHeight = parseFloat(style.height?.toString() || '20')

            // ゴースト表示スタイル（共通化）
            const adjustedStyle = calculateEventGhostStyle(style, plan.id, dragState)

            return (
              <div key={plan.id} style={adjustedStyle} className="pointer-events-none absolute" data-event-block="true">
                {/* EventBlockの内容部分のみクリック可能 */}
                <div
                  className="pointer-events-auto absolute inset-0 rounded focus:ring-2 focus:ring-blue-500 focus:ring-offset-1 focus:outline-none"
                  role="button"
                  tabIndex={0}
                  aria-label={`Drag plan: ${plan.title}`}
                  onMouseDown={(e) => {
                    // 左クリックのみドラッグ開始
                    if (e.button === 0) {
                      handlers.handleMouseDown(plan.id, e, {
                        top: currentTop,
                        left: 0,
                        width: 100,
                        height: currentHeight,
                      })
                    }
                  }}
                  onKeyDown={(e) => {
                    if (e.key === 'Enter' || e.key === ' ') {
                      e.preventDefault()
                      // キーボードでドラッグ操作を開始する代替手段
                      // ここでは単純にフォーカスを維持
                    }
                  }}
                >
                  <EventBlock
<<<<<<< HEAD
                    plan={plan}
=======
                    plan={event}
>>>>>>> eb9c0909
                    position={{
                      top: 0,
                      left: 0,
                      width: 100,
                      height:
                        isResizingThis && dragState.snappedPosition
                          ? (dragState.snappedPosition.height ?? currentHeight)
                          : currentHeight,
                    }}
                    // クリックは useDragAndDrop で処理されるため削除
<<<<<<< HEAD
                    onContextMenu={(plan, e) => handlePlanContextMenu(plan, e)}
                    onResizeStart={(plan, direction, e, _position) =>
                      handlers.handleResizeStart(plan.id, direction, e, {
=======
                    onContextMenu={(event: CalendarPlan, e: React.MouseEvent) => handlePlanContextMenu(event, e)}
                    onResizeStart={(
                      event: CalendarPlan,
                      direction: 'top' | 'bottom',
                      e: React.MouseEvent,
                      _position: { top: number; left: number; width: number; height: number }
                    ) =>
                      handlers.handleResizeStart(event.id, direction, e, {
>>>>>>> eb9c0909
                        top: currentTop,
                        left: 0,
                        width: 100,
                        height: currentHeight,
                      })
                    }
                    isDragging={isDragging}
                    isResizing={isResizingThis}
                    previewTime={calculatePreviewTime(plan.id, dragState)}
                    className={`h-full w-full ${isDragging ? 'cursor-grabbing' : 'cursor-grab'}`}
                  />
                </div>
              </div>
            )
          })}
      </div>
    </div>
  )
}<|MERGE_RESOLUTION|>--- conflicted
+++ resolved
@@ -14,44 +14,35 @@
 
 export const DayContent = ({
   date,
-<<<<<<< HEAD
-  plans,
-  planStyles,
-=======
   events,
   eventStyles,
->>>>>>> eb9c0909
   onPlanClick,
   onPlanContextMenu,
   onEmptyClick,
-  onPlanUpdate,
+  onEventUpdate,
   onTimeRangeSelect,
   className,
 }: DayContentProps) => {
-  // ドラッグ&ドロップ機能用にonPlanUpdateをそのまま使用
-  const handlePlanUpdate = useCallback(
-    async (planId: string, updates: { startTime: Date; endTime: Date }) => {
-      if (!onPlanUpdate) return
+  // ドラッグ&ドロップ機能用にonEventUpdateを変換
+  const handleEventUpdate = useCallback(
+    async (eventId: string, updates: { startTime: Date; endTime: Date }) => {
+      if (!onEventUpdate) return
 
-      // handleUpdatePlanは両方の形式に対応（planId + updates形式で呼び出し）
-      await onPlanUpdate(planId, updates)
+      // handleUpdatePlan形式で呼び出し
+      await onEventUpdate(eventId, {
+        startTime: updates.startTime,
+        endTime: updates.endTime,
+      })
     },
-    [onPlanUpdate]
+    [onEventUpdate]
   )
 
   // ドラッグ&ドロップ機能
   const { dragState, handlers } = useDragAndDrop({
-<<<<<<< HEAD
-    onPlanUpdate: handlePlanUpdate,
-    onPlanClick,
-    date,
-    plans,
-=======
     onEventUpdate: handleEventUpdate,
     onEventClick: onPlanClick,
     date,
     events: events ?? [],
->>>>>>> eb9c0909
   })
 
   // 時間計算機能
@@ -77,10 +68,6 @@
       if (dragState.isDragging || dragState.isResizing) {
         return
       }
-<<<<<<< HEAD
-      // @ts-expect-error TODO(#389): TimedEvent型をCalendarPlan型に統一する必要がある
-=======
->>>>>>> eb9c0909
       onPlanClick?.(plan)
     },
     [onPlanClick, dragState.isDragging, dragState.isResizing]
@@ -93,10 +80,6 @@
       if (dragState.isDragging || dragState.isResizing) {
         return
       }
-<<<<<<< HEAD
-      // @ts-expect-error TODO(#389): TimedEvent型をCalendarPlan型に統一する必要がある
-=======
->>>>>>> eb9c0909
       onPlanContextMenu?.(plan, mouseEvent)
     },
     [onPlanContextMenu, dragState.isDragging, dragState.isResizing]
@@ -127,47 +110,39 @@
         </div>
       </CalendarDragSelection>
 
-      {/* プラン表示エリア */}
+      {/* イベント表示エリア */}
       <div className="pointer-events-none absolute inset-0" style={{ height: 24 * HOUR_HEIGHT }}>
-<<<<<<< HEAD
-        {plans &&
-          Array.isArray(plans) &&
-          plans.map((plan) => {
-            // planがundefinedの場合はスキップ
-            if (!plan || !plan.id) {
-              console.warn('DayContent: Invalid plan detected', plan)
-              return null
-            }
-
-            const style = planStyles[plan.id]
-=======
         {events &&
           Array.isArray(events) &&
           events.map((event) => {
             const style = eventStyles?.[event.id]
->>>>>>> eb9c0909
             if (!style) return null
 
-            const isDragging = dragState.draggedEventId === plan.id && dragState.isDragging
-            const isResizingThis = dragState.isResizing && dragState.draggedEventId === plan.id
+            const isDragging = dragState.draggedEventId === event.id && dragState.isDragging
+            const isResizingThis = dragState.isResizing && dragState.draggedEventId === event.id
             const currentTop = parseFloat(style.top?.toString() || '0')
             const currentHeight = parseFloat(style.height?.toString() || '20')
 
             // ゴースト表示スタイル（共通化）
-            const adjustedStyle = calculateEventGhostStyle(style, plan.id, dragState)
+            const adjustedStyle = calculateEventGhostStyle(style, event.id, dragState)
 
             return (
-              <div key={plan.id} style={adjustedStyle} className="pointer-events-none absolute" data-event-block="true">
+              <div
+                key={event.id}
+                style={adjustedStyle}
+                className="pointer-events-none absolute"
+                data-event-block="true"
+              >
                 {/* EventBlockの内容部分のみクリック可能 */}
                 <div
                   className="pointer-events-auto absolute inset-0 rounded focus:ring-2 focus:ring-blue-500 focus:ring-offset-1 focus:outline-none"
                   role="button"
                   tabIndex={0}
-                  aria-label={`Drag plan: ${plan.title}`}
+                  aria-label={`Drag event: ${event.title}`}
                   onMouseDown={(e) => {
                     // 左クリックのみドラッグ開始
                     if (e.button === 0) {
-                      handlers.handleMouseDown(plan.id, e, {
+                      handlers.handleMouseDown(event.id, e, {
                         top: currentTop,
                         left: 0,
                         width: 100,
@@ -184,11 +159,7 @@
                   }}
                 >
                   <EventBlock
-<<<<<<< HEAD
-                    plan={plan}
-=======
                     plan={event}
->>>>>>> eb9c0909
                     position={{
                       top: 0,
                       left: 0,
@@ -199,11 +170,6 @@
                           : currentHeight,
                     }}
                     // クリックは useDragAndDrop で処理されるため削除
-<<<<<<< HEAD
-                    onContextMenu={(plan, e) => handlePlanContextMenu(plan, e)}
-                    onResizeStart={(plan, direction, e, _position) =>
-                      handlers.handleResizeStart(plan.id, direction, e, {
-=======
                     onContextMenu={(event: CalendarPlan, e: React.MouseEvent) => handlePlanContextMenu(event, e)}
                     onResizeStart={(
                       event: CalendarPlan,
@@ -212,7 +178,6 @@
                       _position: { top: number; left: number; width: number; height: number }
                     ) =>
                       handlers.handleResizeStart(event.id, direction, e, {
->>>>>>> eb9c0909
                         top: currentTop,
                         left: 0,
                         width: 100,
@@ -221,7 +186,7 @@
                     }
                     isDragging={isDragging}
                     isResizing={isResizingThis}
-                    previewTime={calculatePreviewTime(plan.id, dragState)}
+                    previewTime={calculatePreviewTime(event.id, dragState)}
                     className={`h-full w-full ${isDragging ? 'cursor-grabbing' : 'cursor-grab'}`}
                   />
                 </div>
