import type { CSSProperties } from 'react'

import type { CalendarPlan } from '@/features/calendar/types/calendar.types'

import type { CalendarViewType, Task, ViewDateRange } from '../../../types/calendar.types'
import type { DateTimeSelection, TimeSlot } from '../shared'
import type { CreateRecordInput, CreateTaskInput } from '../shared/types/base.types'

// OldDayViewのPropsを統合した完全版
export interface DayViewProps {
  dateRange: ViewDateRange
  tasks: Task[]
  plans: CalendarPlan[]
  currentDate: Date
  showWeekends?: boolean // 週末の表示/非表示（デフォルト: true）
  className?: string

  // Plan handlers
  onTaskClick?: (task: CalendarPlan) => void
  onPlanClick?: (plan: CalendarPlan) => void
  onPlanContextMenu?: (plan: CalendarPlan, mouseEvent: React.MouseEvent) => void
  onCreatePlan?: (date: Date, time?: string) => void
  onUpdatePlan?: (plan: CalendarPlan) => void
  onDeletePlan?: (planId: string) => void
  onRestorePlan?: (plan: CalendarPlan) => Promise<void>
  onEmptyClick?: (date: Date, time: string) => void
  onTimeRangeSelect?: (selection: DateTimeSelection) => void

  // Task handlers
  onTaskDrag?: (taskId: string, newDate: Date) => void
  onCreateTask?: (task: CreateTaskInput) => void
  onCreateRecord?: (record: CreateRecordInput) => void

  // Navigation handlers
  onViewChange?: (viewType: CalendarViewType) => void
  onNavigatePrev?: () => void
  onNavigateNext?: () => void
  onNavigateToday?: () => void
}

// シンプル版のProps（後方互換性のため）
export interface SimpleDayViewProps {
  date: Date
  plans?: CalendarPlan[]
  className?: string
  onPlanClick?: (plan: CalendarPlan) => void
  onEmptyClick?: (date: Date, time: string) => void
  onPlanUpdate?: (plan: CalendarPlan) => void
  onPlanCreate?: (date: Date, time: string) => void
  onPlanDelete?: (planId: string) => void
}

export interface DayContentProps {
  date: Date
  plans?: CalendarPlan[]
  events?: CalendarPlan[] // eventsはplansのエイリアス（後方互換性のため）
  planStyles?: Record<string, CSSProperties>
  eventStyles?: Record<string, CSSProperties> // eventStylesはplanStylesのエイリアス（後方互換性のため）
  onPlanClick?: (plan: CalendarPlan) => void
  onPlanContextMenu?: (plan: CalendarPlan, mouseEvent: React.MouseEvent) => void
  onEmptyClick?: (date: Date, time: string) => void
<<<<<<< HEAD
  onPlanUpdate?: (planIdOrPlan: string | CalendarPlan, updates?: { startTime: Date; endTime: Date }) => void
=======
  onPlanUpdate?: (plan: CalendarPlan) => void
  onEventUpdate?: (eventId: string, updates: { startTime: Date; endTime: Date }) => Promise<void> // D&D用
>>>>>>> eb9c0909
  onTimeRangeSelect?: (selection: DateTimeSelection) => void
  className?: string
}

export interface UseDayViewOptions {
  date: Date
  plans: CalendarPlan[]
  onPlanUpdate?: (plan: CalendarPlan) => void
}

export interface UseDayViewReturn {
  dayPlans: CalendarPlan[]
  planStyles: Record<string, CSSProperties>
  isToday: boolean
  timeSlots: TimeSlot[]
}

export interface UseDayPlansOptions {
  date: Date
  plans: CalendarPlan[]
}

export interface UseDayPlansReturn {
  dayPlans: CalendarPlan[]
  planPositions: PlanPosition[]
  maxConcurrentPlans: number
}

export interface PlanPosition {
  plan: CalendarPlan
  top: number
  height: number
  left: number
  width: number
  zIndex: number
  column: number
  totalColumns: number
}

export interface DayViewSettings {
  startHour: number
  endHour: number
  timeInterval: 15 | 30 | 60 // minutes
  showQuarterLines: boolean
  showCurrentTime: boolean
  maxPlanColumns: number
  planMinHeight: number
}<|MERGE_RESOLUTION|>--- conflicted
+++ resolved
@@ -59,12 +59,8 @@
   onPlanClick?: (plan: CalendarPlan) => void
   onPlanContextMenu?: (plan: CalendarPlan, mouseEvent: React.MouseEvent) => void
   onEmptyClick?: (date: Date, time: string) => void
-<<<<<<< HEAD
-  onPlanUpdate?: (planIdOrPlan: string | CalendarPlan, updates?: { startTime: Date; endTime: Date }) => void
-=======
   onPlanUpdate?: (plan: CalendarPlan) => void
   onEventUpdate?: (eventId: string, updates: { startTime: Date; endTime: Date }) => Promise<void> // D&D用
->>>>>>> eb9c0909
   onTimeRangeSelect?: (selection: DateTimeSelection) => void
   className?: string
 }
