--- conflicted
+++ resolved
@@ -8,14 +8,10 @@
 import React, { memo, useCallback, useEffect, useMemo, useState } from 'react'
 
 import { calendarColors } from '@/features/calendar/theme'
-<<<<<<< HEAD
-import { useTranslations } from 'next-intl'
-=======
-import { useI18n } from '@/features/i18n/lib/hooks'
 import { usePlanMutations } from '@/features/plans/hooks/usePlanMutations'
 import { getEffectiveStatus } from '@/features/plans/utils/status'
 import { CheckCircle2, Circle } from 'lucide-react'
->>>>>>> 26af24eb
+import { useTranslations } from 'next-intl'
 
 import { cn } from '@/lib/utils'
 
@@ -39,12 +35,8 @@
   style = {},
   previewTime = null,
 }) {
-<<<<<<< HEAD
   const t = useTranslations()
-=======
-  const { t } = useI18n()
   const { updatePlan } = usePlanMutations()
->>>>>>> 26af24eb
   const [isHovered, setIsHovered] = useState(false)
 
   // すべてのプランは時間指定プラン
