/**
 * プラン表示カードコンポーネント
 */

'use client'

import React, { memo, useCallback, useEffect, useMemo, useState } from 'react'

import { calendarColors } from '@/features/calendar/theme'
import { usePlanMutations } from '@/features/plans/hooks/usePlanMutations'
import { getEffectiveStatus } from '@/features/plans/utils/status'
import { CheckCircle2, Circle } from 'lucide-react'
import { useTranslations } from 'next-intl'

import { cn } from '@/lib/utils'

import { MIN_EVENT_HEIGHT, Z_INDEX } from '../../constants/grid.constants'
import type { PlanCardProps } from '../../types/plan.types'

import { PlanCardContent } from './PlanCardContent'

export const PlanCard = memo<PlanCardProps>(function PlanCard({
  plan,
  position,
  onClick,
  onContextMenu,
  onDragStart,
  onDragEnd,
  onResizeStart,
  isDragging = false,
  isSelected = false,
  isActive = false,
  className = '',
  style = {},
  previewTime = null,
}) {
  const t = useTranslations()
  const { updatePlan } = usePlanMutations()
  const [isHovered, setIsHovered] = useState(false)
  const [isCheckboxHovered, setIsCheckboxHovered] = useState(false)

  // すべてのプランは時間指定プラン

  // カレンダーテーマのscheduledカラーを使用
  const scheduledColors = calendarColors.event.scheduled

  // positionが未定義の場合のデフォルト値
  const safePosition = useMemo(
    () =>
      position || {
        top: 0,
        left: 0,
        width: 100,
        height: MIN_EVENT_HEIGHT,
      },
    [position]
  )

  // 動的スタイルを計算
  const dynamicStyle: React.CSSProperties = {
    position: 'absolute',
    top: `${safePosition.top}px`,
    left: `${safePosition.left}%`,
    width: `calc(${safePosition.width}% - 8px)`, // 右側に8pxの余白
    height: `${Math.max(safePosition.height, MIN_EVENT_HEIGHT)}px`,
    zIndex: isHovered || isSelected || isDragging ? Z_INDEX.DRAGGING : Z_INDEX.EVENTS,
    cursor: isDragging ? 'grabbing' : 'pointer',
    ...style,
  }

  // イベントハンドラー
  const handleClick = useCallback(
    (e: React.MouseEvent) => {
      e.stopPropagation()
      onClick?.(plan)
    },
    [onClick, plan]
  )

  const handleContextMenu = useCallback(
    (e: React.MouseEvent) => {
      e.preventDefault()
      e.stopPropagation()
      onContextMenu?.(plan, e)
    },
    [onContextMenu, plan]
  )

  const handleMouseDown = useCallback(
    (e: React.MouseEvent) => {
      if (e.button === 0) {
        // 左クリックのみ
        onDragStart?.(plan, e, {
          top: safePosition.top,
          left: safePosition.left,
          width: safePosition.width,
          height: safePosition.height,
        })
      }
    },
    [onDragStart, plan, safePosition]
  )

  const handleMouseUp = useCallback(() => {
    if (isDragging) {
      onDragEnd?.(plan)
    }
  }, [isDragging, onDragEnd, plan])

  // ホバー状態制御
  const handleMouseEnter = useCallback(() => {
    setIsHovered(true)
  }, [])

  const handleMouseLeave = useCallback(() => {
    setIsHovered(false)
  }, [])

  // キーボードイベントハンドラー
  const handleKeyDown = useCallback(
    (e: React.KeyboardEvent) => {
      if (e.key === 'Enter' || e.key === ' ') {
        e.preventDefault()
        // キーボードイベントの場合はplanオブジェクトを直接渡す
        onClick?.(plan)
      }
    },
    [onClick, plan]
  )

  // 下端リサイズハンドラー
  const handleBottomResizeMouseDown = useCallback(
    (e: React.MouseEvent) => {
      e.stopPropagation()
      e.preventDefault()
      onResizeStart?.(plan, 'bottom', e, {
        top: safePosition.top,
        left: safePosition.left,
        width: safePosition.width,
        height: safePosition.height,
      })
    },
    [onResizeStart, plan, safePosition]
  )

  const handleResizeKeyDown = useCallback((e: React.KeyboardEvent) => {
    if (e.key === 'Enter' || e.key === ' ') {
      e.preventDefault()
      // キーボードでのリサイズ操作の代替手段
    }
  }, [])

  // Escキーでドラッグをキャンセル
  useEffect(() => {
    if (!isDragging) return

    const handleKeyDown = (e: KeyboardEvent) => {
      if (e.key === 'Escape') {
        // ドラッグ状態をリセット（親コンポーネントに委ねる）
        onDragEnd?.(plan)
      }
    }

    document.addEventListener('keydown', handleKeyDown)
    return () => document.removeEventListener('keydown', handleKeyDown)
  }, [isDragging, onDragEnd, plan])

  // 状態に応じたスタイルを決定
  // CSSクラスを組み立て（colors.tsのscheduledを参照）
  const planCardClasses = cn(
    // 基本スタイル
    'overflow-hidden rounded-md shadow-sm border',
    'focus:outline-none focus:ring-2 focus:ring-offset-1',
    // colors.tsのscheduledカラーを参照（ドラッグ中はactive）
    isDragging ? scheduledColors.active : scheduledColors.background,
    scheduledColors.text,
    // 状態別スタイル
    isDragging ? 'cursor-grabbing' : 'cursor-pointer',
    isSelected && 'ring-primary ring-2 ring-offset-1',
    // Inspectorで開いているプランのハイライト（Board/Inboxと同様にborder-primary）
    isActive ? 'border-primary border-2' : 'border-transparent',
<<<<<<< HEAD
    // サイズ別スタイル（上下左右に8pxのpadding = p-2）
    safePosition.height < 30 ? 'p-2 text-xs' : 'p-2 text-sm',
=======
    // サイズ別スタイル（上下左右に8pxのpadding = p-2、フォントは統一）
    'p-2 text-sm',
>>>>>>> db17cabf
    className
  )

  // planがundefinedの場合は何も表示しない（全hooks実行後）
  if (!plan || !plan.id) {
    console.error('PlanCard: plan is undefined or missing id', { plan, position })
    return null
  }

  return (
    <div
      className={planCardClasses}
      style={dynamicStyle}
      onClick={handleClick}
      onContextMenu={handleContextMenu}
      onMouseDown={handleMouseDown}
      onMouseUp={handleMouseUp}
      onMouseEnter={handleMouseEnter}
      onMouseLeave={handleMouseLeave}
      onKeyDown={handleKeyDown}
      draggable={false} // HTML5 draggableは使わない
      role="button"
      tabIndex={0}
      aria-label={`plan: ${plan.title}`}
      aria-pressed={isSelected}
    >
<<<<<<< HEAD
      {/* チェックボックス（十分な高さがある場合のみ表示） */}
      {safePosition.height >= 40 && (
        <button
          type="button"
          onClick={(e) => {
            e.stopPropagation()
            const effectiveStatus = getEffectiveStatus(plan)
            const newStatus = effectiveStatus === 'done' ? 'todo' : 'done'
            updatePlan.mutate({
              id: plan.id,
              data: { status: newStatus },
            })
          }}
          className="absolute top-2 left-2 z-10 flex-shrink-0 rounded transition-colors hover:opacity-80"
          aria-label={getEffectiveStatus(plan) === 'done' ? '未完了に戻す' : '完了にする'}
        >
          {(() => {
            const status = getEffectiveStatus(plan)
            if (status === 'done') {
              return <CheckCircle2 className="text-success h-4 w-4" />
            }
            if (status === 'doing') {
              return <Circle className="text-primary h-4 w-4" />
            }
            // todo
            return <Circle className="text-muted-foreground h-4 w-4" />
          })()}
        </button>
      )}
=======
      {/* チェックボックス（常に表示、サイズは高さに応じて調整） */}
      <button
        type="button"
        onClick={(e) => {
          e.stopPropagation()
          const effectiveStatus = getEffectiveStatus(plan)
          const newStatus = effectiveStatus === 'done' ? 'todo' : 'done'
          updatePlan.mutate({
            id: plan.id,
            data: { status: newStatus },
          })
        }}
        onMouseEnter={() => setIsCheckboxHovered(true)}
        onMouseLeave={() => setIsCheckboxHovered(false)}
        className={cn(
          'absolute z-10 flex-shrink-0 rounded',
          safePosition.height < 30 ? 'top-0.5 left-0.5' : 'top-2 left-2'
        )}
        aria-label={getEffectiveStatus(plan) === 'done' ? '未完了に戻す' : '完了にする'}
      >
        {(() => {
          const status = getEffectiveStatus(plan)
          const iconClass = safePosition.height < 30 ? 'h-3 w-3' : 'h-4 w-4'
          if (status === 'done') {
            return <CheckCircle2 className={cn('text-success', iconClass)} />
          }
          // ホバー時はチェックマークを表示（完了予告）
          if (isCheckboxHovered) {
            return <CheckCircle2 className={cn('text-success', iconClass)} />
          }
          if (status === 'doing') {
            return <Circle className={cn('text-primary', iconClass)} />
          }
          // todo
          return <Circle className={cn('text-muted-foreground', iconClass)} />
        })()}
      </button>
>>>>>>> db17cabf

      <PlanCardContent
        plan={plan}
        isCompact={safePosition.height < 40}
        showTime={safePosition.height >= 30}
        previewTime={previewTime}
        hasCheckbox={true}
      />

      {/* 下端リサイズハンドル */}
      <div
        className="focus:ring-ring absolute right-0 bottom-0 left-0 cursor-ns-resize focus:ring-2 focus:ring-offset-1 focus:outline-none"
        role="slider"
        tabIndex={0}
        aria-label="Resize plan duration"
        aria-orientation="vertical"
        aria-valuenow={safePosition.height}
        aria-valuemin={20}
        aria-valuemax={480}
        onMouseDown={handleBottomResizeMouseDown}
        onKeyDown={handleResizeKeyDown}
        style={{
          height: '8px',
          zIndex: 10,
        }}
        title={t('calendar.event.adjustEndTime')}
      />
    </div>
  )
})<|MERGE_RESOLUTION|>--- conflicted
+++ resolved
@@ -179,13 +179,8 @@
     isSelected && 'ring-primary ring-2 ring-offset-1',
     // Inspectorで開いているプランのハイライト（Board/Inboxと同様にborder-primary）
     isActive ? 'border-primary border-2' : 'border-transparent',
-<<<<<<< HEAD
-    // サイズ別スタイル（上下左右に8pxのpadding = p-2）
-    safePosition.height < 30 ? 'p-2 text-xs' : 'p-2 text-sm',
-=======
     // サイズ別スタイル（上下左右に8pxのpadding = p-2、フォントは統一）
     'p-2 text-sm',
->>>>>>> db17cabf
     className
   )
 
@@ -212,37 +207,6 @@
       aria-label={`plan: ${plan.title}`}
       aria-pressed={isSelected}
     >
-<<<<<<< HEAD
-      {/* チェックボックス（十分な高さがある場合のみ表示） */}
-      {safePosition.height >= 40 && (
-        <button
-          type="button"
-          onClick={(e) => {
-            e.stopPropagation()
-            const effectiveStatus = getEffectiveStatus(plan)
-            const newStatus = effectiveStatus === 'done' ? 'todo' : 'done'
-            updatePlan.mutate({
-              id: plan.id,
-              data: { status: newStatus },
-            })
-          }}
-          className="absolute top-2 left-2 z-10 flex-shrink-0 rounded transition-colors hover:opacity-80"
-          aria-label={getEffectiveStatus(plan) === 'done' ? '未完了に戻す' : '完了にする'}
-        >
-          {(() => {
-            const status = getEffectiveStatus(plan)
-            if (status === 'done') {
-              return <CheckCircle2 className="text-success h-4 w-4" />
-            }
-            if (status === 'doing') {
-              return <Circle className="text-primary h-4 w-4" />
-            }
-            // todo
-            return <Circle className="text-muted-foreground h-4 w-4" />
-          })()}
-        </button>
-      )}
-=======
       {/* チェックボックス（常に表示、サイズは高さに応じて調整） */}
       <button
         type="button"
@@ -280,7 +244,6 @@
           return <Circle className={cn('text-muted-foreground', iconClass)} />
         })()}
       </button>
->>>>>>> db17cabf
 
       <PlanCardContent
         plan={plan}
