/**
 * 統一されたスクロール可能カレンダーレイアウト
 */

'use client'

import React, { useCallback, useEffect, useMemo, useRef, useState } from 'react'

import { ScrollArea } from '@/components/ui/scroll-area'
import { cn } from '@/lib/utils'

import { TimeColumn } from '../grid/TimeColumn/TimeColumn'

import { useResponsiveHourHeight } from '../hooks/useResponsiveHourHeight'

import { TimezoneOffset } from './TimezoneOffset'

interface ScrollableCalendarLayoutProps {
  children: React.ReactNode
  className?: string
  timezone?: string
  scrollToHour?: number
  showTimeColumn?: boolean
  showCurrentTime?: boolean
  showTimezone?: boolean
  timeColumnWidth?: number
  onTimeClick?: (hour: number, minute: number) => void
  displayDates?: Date[]
  viewMode?: 'day' | '3day' | '5day' | 'week' | '2week'

  // スクロール機能の追加
  enableKeyboardNavigation?: boolean
  onScrollPositionChange?: (scrollTop: number) => void
}

interface CalendarDateHeaderProps {
  header: React.ReactNode
  showTimeColumn?: boolean
  showTimezone?: boolean
  timeColumnWidth?: number
  timezone?: string
}

const TIME_COLUMN_WIDTH = 48

/**
 * カレンダー日付ヘッダー（固定）
 */
export const CalendarDateHeader = ({
  header,
  showTimeColumn = true,
  showTimezone = true,
  timeColumnWidth = TIME_COLUMN_WIDTH,
  timezone,
}: CalendarDateHeaderProps) => {
  return (
    <div className="flex shrink-0 flex-col">
      <div className="flex px-4">
        {/* UTC/タイムゾーン表示エリア（ヘッダー左端） */}
        {showTimeColumn && showTimezone && timezone ? (
          <div className="flex shrink-0 items-end justify-start" style={{ width: timeColumnWidth }}>
            <TimezoneOffset timezone={timezone} className="text-xs" />
          </div>
        ) : null}

        {/* 各ビューが独自のヘッダーを配置するエリア */}
        <div className="flex-1">{header}</div>
      </div>
    </div>
  )
}

/**
 * スクロール可能カレンダーコンテンツ
 */
export const ScrollableCalendarLayout = ({
  children,
  className = '',
  timezone,
  scrollToHour = 8,
  showTimeColumn = true,
  showCurrentTime = true,
  showTimezone = true,
  timeColumnWidth = TIME_COLUMN_WIDTH,
  onTimeClick,
  displayDates = [],
  viewMode = 'week',
  enableKeyboardNavigation = true,
  onScrollPositionChange,
}: ScrollableCalendarLayoutProps) => {
  // ScrollableCalendarLayout がレンダリングされました

  const scrollContainerRef = useRef<HTMLDivElement>(null)
  const scrollTimeoutRef = useRef<NodeJS.Timeout>()
  const [_isScrolling, setIsScrolling] = useState(false)
  const [_containerWidth, setContainerWidth] = useState(800)

  const HOUR_HEIGHT = useResponsiveHourHeight({
    mobile: 48,
    tablet: 60,
    desktop: 72,
  })

  // 今日の列の位置を計算
  const todayColumnPosition = useMemo(() => {
    if (!displayDates || displayDates.length === 0) {
      return null
    }

    const today = new Date()
    today.setHours(0, 0, 0, 0)

    // 今日のインデックスを見つける
    const todayIndex = displayDates.findIndex((date) => {
      if (!date) return false
      const d = new Date(date)
      d.setHours(0, 0, 0, 0)
      return d.getTime() === today.getTime()
    })

    if (todayIndex === -1) {
      return null
    }

    // 単一日表示の場合
    if (displayDates.length === 1) {
      return {
        left: 0,
        width: '100%',
      }
    }

    // 複数日表示の場合、列の幅と位置を計算
    const columnWidth = 100 / displayDates.length // パーセント
    const leftPosition = todayIndex * columnWidth // パーセント

    return {
      left: `${leftPosition}%`,
      width: `${columnWidth}%`,
    }
  }, [displayDates])

  // 今日が表示範囲に含まれるか判定
  const shouldShowCurrentTimeLine = useMemo(() => {
    return showCurrentTime && todayColumnPosition !== null
  }, [showCurrentTime, todayColumnPosition])

  // 現在時刻の位置を計算
  const [currentTime, setCurrentTime] = useState(new Date())
  const currentTimePosition = useMemo(() => {
    const hours = currentTime.getHours()
    const minutes = currentTime.getMinutes()
    const totalHours = hours + minutes / 60
    return totalHours * HOUR_HEIGHT
  }, [currentTime, HOUR_HEIGHT])

  // ScrollableCalendarLayoutの初期化完了

  // 初期スクロール位置の設定
  useEffect(() => {
    if (scrollContainerRef.current && scrollToHour) {
      const scrollTop = Math.max(0, (scrollToHour - 2) * HOUR_HEIGHT)

      setTimeout(() => {
        scrollContainerRef.current?.scrollTo({
          top: scrollTop,
          behavior: 'smooth',
        })
      }, 100)
    }
  }, [scrollToHour, HOUR_HEIGHT])

  // コンテナ幅の動的取得
  useEffect(() => {
    const updateContainerWidth = () => {
      if (scrollContainerRef.current) {
        const width = scrollContainerRef.current.offsetWidth
        setContainerWidth(width)
      }
    }

    updateContainerWidth()
    window.addEventListener('resize', updateContainerWidth)
    return () => window.removeEventListener('resize', updateContainerWidth)
  }, [])

  // スクロールイベントの処理
  const handleScroll = useCallback(() => {
    if (!scrollContainerRef.current) return

    const { scrollTop } = scrollContainerRef.current
    setIsScrolling(true)

    if (onScrollPositionChange) {
      onScrollPositionChange(scrollTop)
    }

    if (scrollTimeoutRef.current) {
      clearTimeout(scrollTimeoutRef.current)
    }
    scrollTimeoutRef.current = setTimeout(() => {
      setIsScrolling(false)
    }, 150)
  }, [onScrollPositionChange])

  // スクロールリスナーの設定
  useEffect(() => {
    const container = scrollContainerRef.current
    if (!container) return

    container.addEventListener('scroll', handleScroll, { passive: true })
    return () => container.removeEventListener('scroll', handleScroll)
  }, [handleScroll])

  // キーボードナビゲーション（グローバルキーボードイベントも監視）
  const handleKeyDown = useCallback(
    (e: React.KeyboardEvent | KeyboardEvent) => {
      // キーボードイベント処理開始

      if (!enableKeyboardNavigation || !scrollContainerRef.current) {
        // キーボード処理をスキップ
        return
      }

      const container = scrollContainerRef.current
      const currentScroll = container.scrollTop

      // スクロール実行

      switch (e.key) {
        case 'PageUp':
          e.preventDefault()
          const newScrollUp = Math.max(0, currentScroll - container.clientHeight)
          container.scrollTop = newScrollUp
          // PageUp スクロール実行
          break
        case 'PageDown':
          e.preventDefault()
          const newScrollDown = currentScroll + container.clientHeight
          container.scrollTop = newScrollDown
          // PageDown スクロール実行
          break
        case 'Home':
          if (e.ctrlKey) {
            e.preventDefault()
            container.scrollTop = 0
            // Ctrl+Home スクロール実行
          }
          break
        case 'End':
          if (e.ctrlKey) {
            e.preventDefault()
            const newScrollEnd = container.scrollHeight
            container.scrollTop = newScrollEnd
            // Ctrl+End スクロール実行
          }
          break
        case 'ArrowUp':
          if (e.ctrlKey) {
            e.preventDefault()
            const newScrollArrowUp = Math.max(0, currentScroll - HOUR_HEIGHT)
            container.scrollTop = newScrollArrowUp
            // Ctrl+ArrowUp スクロール実行
          }
          break
        case 'ArrowDown':
          if (e.ctrlKey) {
            e.preventDefault()
            const newScrollArrowDown = currentScroll + HOUR_HEIGHT
            container.scrollTop = newScrollArrowDown
            // Ctrl+ArrowDown スクロール実行
          }
          break
      }
    },
    [enableKeyboardNavigation, HOUR_HEIGHT]
  )

  // グローバルキーボードイベントのリスナー
  useEffect(() => {
    if (!enableKeyboardNavigation) {
      return
    }

    const handleGlobalKeyDown = (e: KeyboardEvent) => {
      handleKeyDown(e)
    }

    document.addEventListener('keydown', handleGlobalKeyDown)
    return () => {
      document.removeEventListener('keydown', handleGlobalKeyDown)
    }
  }, [enableKeyboardNavigation, handleKeyDown])

  // 1分ごとに現在時刻を更新
  useEffect(() => {
    if (!shouldShowCurrentTimeLine) return

    const updateCurrentTime = () => setCurrentTime(new Date())
    updateCurrentTime() // 初回実行

    const timer = setInterval(updateCurrentTime, 60000) // 1分ごと

    return () => clearInterval(timer)
  }, [shouldShowCurrentTimeLine])

  // グリッドクリックハンドラー
  const handleGridClick = useCallback(
    (e: React.MouseEvent) => {
      if (!onTimeClick || !scrollContainerRef.current) return

      const rect = scrollContainerRef.current.getBoundingClientRect()
      const y = e.clientY - rect.top + scrollContainerRef.current.scrollTop
      const x = e.clientX - rect.left

      // 時間列以外の領域のクリックのみ処理
      if (showTimeColumn && x < timeColumnWidth) return

      // 15分単位でスナップ
      const totalMinutes = Math.max(0, Math.floor((y / HOUR_HEIGHT) * 60))
      const hours = Math.floor(totalMinutes / 60)
      const minutes = Math.round((totalMinutes % 60) / 15) * 15

      if (hours >= 0 && hours < 24) {
        onTimeClick(hours, minutes)
      }
    },
    [onTimeClick, HOUR_HEIGHT, showTimeColumn, timeColumnWidth]
  )

  return (
    <ScrollArea className={cn('relative min-h-0 flex-1', className)} data-calendar-scroll>
      <div
        ref={scrollContainerRef}
        className="relative flex w-full px-4"
        style={{ height: `${24 * HOUR_HEIGHT}px` }}
        onClick={handleGridClick}
        onKeyDown={handleKeyDown}
        tabIndex={enableKeyboardNavigation ? 0 : -1}
        role={enableKeyboardNavigation ? 'grid' : undefined}
        aria-label={enableKeyboardNavigation ? `${viewMode} view calendar` : undefined}
      >
        {/* 時間軸列 */}
        {showTimeColumn && (
          <div className="sticky left-0 z-10 shrink-0" style={{ width: timeColumnWidth }}>
            <TimeColumn startHour={0} endHour={24} hourHeight={HOUR_HEIGHT} format="24h" className="h-full" />
          </div>
        )}

        {/* グリッドコンテンツエリア */}
        <div className="relative flex flex-1">
          {/* メインコンテンツ */}
          {children}

          {/* 現在時刻線 - 今日の列のみに表示 */}
          {shouldShowCurrentTimeLine && todayColumnPosition ? (
            <>
              {/* 点 - 今日の列の左端 */}
              <div
<<<<<<< HEAD
                className={cn(
                  'border-background pointer-events-none absolute z-40 h-2.5 w-2.5 rounded-full border bg-blue-600 shadow-sm dark:bg-blue-500'
                )}
=======
                className={cn('bg-primary pointer-events-none absolute z-40 h-[2px] shadow-sm')}
>>>>>>> 4c9722d6
                style={{
                  top: `${currentTimePosition - 5}px`,
                  left:
                    typeof todayColumnPosition.left === 'number'
                      ? todayColumnPosition.left === 0
                        ? '-5px'
                        : `${todayColumnPosition.left - 5}px`
                      : todayColumnPosition.left,
                }}
              />

              {/* 横線 - 今日の列のみ */}
              <div
<<<<<<< HEAD
                className={cn('pointer-events-none absolute z-40 h-[2px] bg-blue-600 shadow-sm dark:bg-blue-500')}
=======
                className={cn(
                  'border-background bg-primary pointer-events-none absolute z-40 h-2 w-2 rounded-full border shadow-md'
                )}
>>>>>>> 4c9722d6
                style={{
                  top: `${currentTimePosition}px`,
                  left: todayColumnPosition.left,
                  width: todayColumnPosition.width,
                }}
              />
            </>
          ) : null}
        </div>
      </div>
    </ScrollArea>
  )
}<|MERGE_RESOLUTION|>--- conflicted
+++ resolved
@@ -355,39 +355,24 @@
           {/* 現在時刻線 - 今日の列のみに表示 */}
           {shouldShowCurrentTimeLine && todayColumnPosition ? (
             <>
-              {/* 点 - 今日の列の左端 */}
-              <div
-<<<<<<< HEAD
-                className={cn(
-                  'border-background pointer-events-none absolute z-40 h-2.5 w-2.5 rounded-full border bg-blue-600 shadow-sm dark:bg-blue-500'
-                )}
-=======
-                className={cn('bg-primary pointer-events-none absolute z-40 h-[2px] shadow-sm')}
->>>>>>> 4c9722d6
-                style={{
-                  top: `${currentTimePosition - 5}px`,
-                  left:
-                    typeof todayColumnPosition.left === 'number'
-                      ? todayColumnPosition.left === 0
-                        ? '-5px'
-                        : `${todayColumnPosition.left - 5}px`
-                      : todayColumnPosition.left,
-                }}
-              />
-
               {/* 横線 - 今日の列のみ */}
               <div
-<<<<<<< HEAD
-                className={cn('pointer-events-none absolute z-40 h-[2px] bg-blue-600 shadow-sm dark:bg-blue-500')}
-=======
-                className={cn(
-                  'border-background bg-primary pointer-events-none absolute z-40 h-2 w-2 rounded-full border shadow-md'
-                )}
->>>>>>> 4c9722d6
+                className={cn('bg-primary pointer-events-none absolute z-40 h-[2px] shadow-sm')}
                 style={{
                   top: `${currentTimePosition}px`,
                   left: todayColumnPosition.left,
                   width: todayColumnPosition.width,
+                }}
+              />
+
+              {/* 点 - 今日の列の左端 */}
+              <div
+                className={cn(
+                  'border-background bg-primary pointer-events-none absolute z-40 h-2 w-2 rounded-full border shadow-md'
+                )}
+                style={{
+                  top: `${currentTimePosition - 4}px`,
+                  left: todayColumnPosition.left === 0 ? '-4px' : todayColumnPosition.left,
                 }}
               />
             </>
