--- conflicted
+++ resolved
@@ -170,15 +170,12 @@
             dragData.initialRect = initialRect
           }
 
-<<<<<<< HEAD
-=======
           // グローバルストアにドラッグ開始を通知（日付間移動用）
           const draggedPlan = eventsRef.current.find((e) => e.id === dragData.eventId)
           if (draggedPlan) {
             startDrag(dragData.eventId, draggedPlan, dragData.originalDateIndex)
           }
 
->>>>>>> db17cabf
           setDragState((prev) => ({
             ...prev,
             isPending: false,
@@ -222,11 +219,8 @@
       handleResizing,
       handleDragging,
       setDragState,
-<<<<<<< HEAD
-=======
       startDrag,
       updateDrag,
->>>>>>> db17cabf
     ]
   )
 
