/**
 * ベースビュー型定義
 * 全カレンダービューで共通するプロパティ
 */

// CalendarPlanの型定義（外部からも使用されるため再エクスポート）
export type { CalendarPlan } from './plan.types'
import type { ViewDateRange } from '../../../../types/calendar.types'
import type { CalendarPlan } from './plan.types'

// ViewDateRange を calendar.types.ts から再エクスポート
export type { ViewDateRange } from '../../../../types/calendar.types'

export type CalendarViewType = 'day' | '3day' | '5day' | 'week' | 'agenda'

/**
 * 全ビューで共通するベースプロパティ
 */
export interface BaseViewProps {
  // Core data
  dateRange: ViewDateRange
  plans: CalendarPlan[]
<<<<<<< HEAD
=======
  /** 全プラン（期限切れ未完了表示用、日付フィルタリング前） */
  allPlans?: CalendarPlan[] | undefined
>>>>>>> 2860c320
  currentDate: Date

  // Display options
  showWeekends?: boolean | undefined
  className?: string | undefined

  /** DnDを無効化するプランID（Inspector表示中のプランなど） */
  disabledPlanId?: string | null | undefined

  // Plan handlers
  onPlanClick?: ((plan: CalendarPlan) => void) | undefined
  onPlanContextMenu?: ((plan: CalendarPlan, mouseEvent: React.MouseEvent) => void) | undefined
  onCreatePlan?: ((date: Date, time?: string) => void) | undefined
  onUpdatePlan?:
    | ((planIdOrPlan: string | CalendarPlan, updates?: { startTime: Date; endTime: Date }) => void | Promise<void>)
    | undefined
  onDeletePlan?: ((planId: string) => void) | undefined
  onRestorePlan?: ((plan: CalendarPlan) => Promise<void>) | undefined
  onEmptyClick?: ((date: Date, time: string) => void) | undefined
  onTimeRangeSelect?:
    | ((selection: { date: Date; startHour: number; startMinute: number; endHour: number; endMinute: number }) => void)
    | undefined

  // Navigation handlers
  onViewChange?: ((viewType: CalendarViewType) => void) | undefined
  onNavigatePrev?: (() => void) | undefined
  onNavigateNext?: (() => void) | undefined
  onNavigateToday?: (() => void) | undefined
}

/**
 * プラン位置情報の基本型
 * 4箇所で重複していた PlanPosition を統一
 */
export interface BasePlanPosition {
  plan: CalendarPlan
  top: number
  height: number
  left: number
  width: number
  zIndex: number
  column: number
  totalColumns: number
}

/**
 * ビュー設定の基本型
 * 4箇所で重複していた ViewSettings を統一
 */
export interface BaseViewSettings {
  startHour: number
  endHour: number
  timeInterval: 15 | 30 | 60
  showQuarterLines: boolean
  showCurrentTime: boolean
  maxPlanColumns: number
  planMinHeight: number
}<|MERGE_RESOLUTION|>--- conflicted
+++ resolved
@@ -20,11 +20,8 @@
   // Core data
   dateRange: ViewDateRange
   plans: CalendarPlan[]
-<<<<<<< HEAD
-=======
   /** 全プラン（期限切れ未完了表示用、日付フィルタリング前） */
   allPlans?: CalendarPlan[] | undefined
->>>>>>> 2860c320
   currentDate: Date
 
   // Display options
