'use client'

import { useMemo } from 'react'

import { format, isToday } from 'date-fns'

import { useCalendarSettingsStore } from '@/features/settings/stores/useCalendarSettingsStore'
import { cn } from '@/lib/utils'

import { CalendarViewAnimation } from '../../animations/ViewTransition'
import { CalendarDateHeader, DateDisplay, OverdueSection, ScrollableCalendarLayout, usePlanStyles } from '../shared'
import { useResponsiveHourHeight } from '../shared/hooks/useResponsiveHourHeight'

import type { PlanPosition } from '../shared/hooks/useViewPlans'

import { ThreeDayContent } from './components'
import { useThreeDayView } from './hooks/useThreeDayView'
import type { ThreeDayViewProps } from './ThreeDayView.types'

/**
 * ThreeDayView - 3-day view component
 */
export const ThreeDayView = ({
  dateRange: _dateRange,
  plans,
<<<<<<< HEAD
=======
  allPlans,
>>>>>>> 2860c320
  currentDate,
  centerDate: _centerDate,
  showWeekends = true,
  className,
  disabledPlanId,
  onPlanClick,
  onPlanContextMenu,
  onCreatePlan,
  onUpdatePlan,
  onDeletePlan: _onDeletePlan,
  onRestorePlan: _onRestorePlan,
  onEmptyClick,
  onViewChange: _onViewChange,
  onNavigatePrev: _onNavigatePrev,
  onNavigateNext: _onNavigateNext,
  onNavigateToday: _onNavigateToday,
}: ThreeDayViewProps) => {
  const { timezone } = useCalendarSettingsStore()

  // レスポンシブな時間高さ
  const HOUR_HEIGHT = useResponsiveHourHeight({
    mobile: 48,
    tablet: 60,
    desktop: 72,
  })

  // ThreeDayViewではcurrentDateを中心とした3日間を表示
  const displayCenterDate = useMemo(() => {
    const date = new Date(currentDate)
    date.setHours(0, 0, 0, 0)
    return date
  }, [currentDate])

  // ThreeDayView specific logic
  const { threeDayDates, isCurrentDay } = useThreeDayView({
    centerDate: displayCenterDate,
    events: plans,
    showWeekends,
  })

  // 統一された日付配列を使用（週末表示設定も考慮済み）
  const displayDates = useMemo(() => {
    return threeDayDates
  }, [threeDayDates])

  // プラン位置計算（統一された日付配列ベース）
  const planPositions = useMemo(() => {
    const positions: PlanPosition[] = []

    // displayDates（統一フィルタリング済み）を基準にプランを配置
    displayDates.forEach((displayDate) => {
      const dateKey = format(displayDate, 'yyyy-MM-dd')

      // 元のplans配列から直接フィルタリング（週末設定に依存しない）
      const dayPlans = plans.filter((plan) => {
        const planDate = plan.startDate || new Date()
        return format(planDate, 'yyyy-MM-dd') === dateKey
      })

      dayPlans.forEach((plan) => {
        const startDate = plan.startDate || new Date()
        const startHour = startDate.getHours()
        const startMinute = startDate.getMinutes()
        const top = (startHour + startMinute / 60) * HOUR_HEIGHT

        // 高さ計算
        let height = HOUR_HEIGHT // デフォルト1時間
        if (plan.endDate) {
          const endHour = plan.endDate.getHours()
          const endMinute = plan.endDate.getMinutes()
          const duration = endHour + endMinute / 60 - (startHour + startMinute / 60)
          height = Math.max(20, duration * HOUR_HEIGHT) // 最小20px
        }

        positions.push({
          plan,
          top,
          height,
          left: 1, // 各カラム内での位置（%）
          width: 98, // カラム幅の98%を使用
          zIndex: 20,
          column: 0, // 単独カラム
          totalColumns: 1, // 単独カラム
          opacity: 1.0,
        })
      })
    })

    return positions
  }, [plans, displayDates, HOUR_HEIGHT])

  // 共通フック使用してスタイル計算
  const planStyles = usePlanStyles(planPositions)

  // TimeGrid が空き時間クリック処理を担当するため、この関数は不要

  // Scroll to current time on initial render (only if center date is today)
  // 初期スクロールはScrollableCalendarLayoutに委譲

  const headerComponent = (
    <div className="bg-background flex h-8">
      {/* 表示日数分のヘッダー（週末フィルタリング対応） */}
      {displayDates.map((date) => (
        <div key={date.toISOString()} className="flex flex-1 items-center justify-center px-1">
          <DateDisplay
            date={date}
            className="text-center"
            showDayName={true}
            showMonthYear={false}
            dayNameFormat="short"
            dateFormat="d"
            isToday={isToday(date)}
            isSelected={false}
          />
        </div>
      ))}
    </div>
  )

  return (
    <CalendarViewAnimation viewType="3day">
      <div className={cn('bg-background flex min-h-0 flex-1 flex-col', className)}>
        {/* 固定日付ヘッダー */}
        <CalendarDateHeader header={headerComponent} showTimezone={false} />

        {/* タイムゾーン＋未完了プランバッジエリア */}
        <OverdueSection dates={displayDates} plans={allPlans || plans} timezone={timezone} />

        {/* スクロール可能コンテンツ */}
        <ScrollableCalendarLayout
          timezone={timezone}
          scrollToHour={isCurrentDay ? undefined : 8}
          displayDates={displayDates}
          viewMode="3day"
          // onTimeClickは削除: CalendarDragSelectionがクリック処理を担当
          enableKeyboardNavigation={true}
        >
          {/* 3日分のグリッド */}
          {displayDates.map((date, dayIndex) => {
            const dateKey = format(date, 'yyyy-MM-dd')
            // 統一フィルタリング済みの日付に対応するプランを取得
            const dayPlans = plans.filter((plan) => {
              const planDate = plan.startDate || new Date()
              return format(planDate, 'yyyy-MM-dd') === dateKey
            })

            return (
              <div
                key={date.toISOString()}
                className={cn('relative flex-1', dayIndex < displayDates.length - 1 ? 'border-border border-r' : '')}
                style={{ width: `${100 / displayDates.length}%` }}
              >
                <ThreeDayContent
                  date={date}
                  plans={dayPlans}
                  planStyles={planStyles}
                  onPlanClick={onPlanClick}
                  onPlanContextMenu={onPlanContextMenu}
                  onEmptyClick={onEmptyClick}
                  onPlanUpdate={
                    onUpdatePlan
                      ? (planId, updates) => {
                          const plan = plans.find((p) => p.id === planId)
                          if (plan) {
                            onUpdatePlan({ ...plan, ...updates })
                          }
                        }
                      : undefined
                  }
                  onTimeRangeSelect={(selectedDate, startTime, _endTime) => {
                    // 時間範囲選択時の処理（必要に応じて実装）
                    const startDate = new Date(selectedDate)
                    const [startHour = 0, startMinute = 0] = startTime.split(':').map(Number)
                    startDate.setHours(startHour, startMinute, 0, 0)

                    // onCreatePlanは(date: Date, time?: string)の形式なので、startTimeのみ渡す
                    onCreatePlan?.(startDate, startTime)
                  }}
                  disabledPlanId={disabledPlanId}
                  className="h-full"
                  dayIndex={dayIndex}
                  displayDates={displayDates}
                />
              </div>
            )
          })}
        </ScrollableCalendarLayout>
      </div>
    </CalendarViewAnimation>
  )
}<|MERGE_RESOLUTION|>--- conflicted
+++ resolved
@@ -23,10 +23,7 @@
 export const ThreeDayView = ({
   dateRange: _dateRange,
   plans,
-<<<<<<< HEAD
-=======
   allPlans,
->>>>>>> 2860c320
   currentDate,
   centerDate: _centerDate,
   showWeekends = true,
