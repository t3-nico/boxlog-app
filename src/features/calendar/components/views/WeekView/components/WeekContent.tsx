--- conflicted
+++ resolved
@@ -25,11 +25,7 @@
   onPlanClick?: (plan: CalendarPlan) => void
   onPlanContextMenu?: (plan: CalendarPlan, e: React.MouseEvent) => void
   onEmptyClick?: (date: Date, timeString: string) => void
-<<<<<<< HEAD
-  onPlanUpdate?: (planIdOrPlan: string | CalendarPlan, updates?: { startTime: Date; endTime: Date }) => void
-=======
   onPlanUpdate?: (planId: string, updates: Partial<CalendarPlan>) => void
->>>>>>> eb9c0909
   onTimeRangeSelect?: (selection: import('../../shared').DateTimeSelection) => void
   className?: string
   dayIndex: number // 週内での日付インデックス（0-6）
@@ -49,7 +45,7 @@
   dayIndex,
   displayDates,
 }: WeekContentProps) => {
-  // ドラッグ&ドロップ機能用にonPlanUpdateをそのまま使用
+  // ドラッグ&ドロップ機能用にonPlanUpdateを変換
   const handlePlanUpdate = useCallback(
     async (planId: string, updates: { startTime: Date; endTime: Date }) => {
       if (!onPlanUpdate) return
@@ -60,16 +56,11 @@
         endTime: updates.endTime.toISOString(),
       })
 
-<<<<<<< HEAD
-      // handleUpdatePlanは両方の形式に対応（planId + updates形式で呼び出し）
-      await onPlanUpdate(planId, updates)
-=======
       // handleUpdatePlan形式で呼び出し
       await onPlanUpdate(planId, {
         startDate: updates.startTime,
         endDate: updates.endTime,
       })
->>>>>>> eb9c0909
     },
     [onPlanUpdate]
   )
@@ -173,7 +164,6 @@
           onTimeRangeSelect?.(selection)
         }}
         onSingleClick={onEmptyClick}
-        onDoubleClick={onEmptyClick} // ダブルクリックでもイベント作成
         disabled={dragState.isDragging || dragState.isResizing}
       >
         {/* 背景グリッド（DayViewと同じパターン） */}
@@ -186,11 +176,6 @@
       <div className="pointer-events-none absolute inset-0" style={{ height: 24 * HOUR_HEIGHT }}>
         {/* 通常のプラン表示 */}
         {plans.map((plan) => {
-          // planがundefinedの場合はスキップ
-          if (!plan || !plan.id) {
-            console.warn('WeekContent: Invalid plan detected', plan)
-            return null
-          }
           const style = planStyles[plan.id]
           if (!style) return null
 
@@ -206,7 +191,7 @@
           const adjustedStyle = calculatePlanGhostStyle(style, plan.id, dragState)
 
           return (
-            <div key={plan.id} style={adjustedStyle} className="pointer-events-none absolute" data-event-block="true">
+            <div key={plan.id} style={adjustedStyle} className="pointer-events-none absolute" data-plan-block="true">
               {/* PlanBlockの内容部分のみクリック可能 */}
               <div
                 className="pointer-events-auto absolute inset-0 rounded focus:ring-2 focus:ring-blue-500 focus:ring-offset-1 focus:outline-none"
