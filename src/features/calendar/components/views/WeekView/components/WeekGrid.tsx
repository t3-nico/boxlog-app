'use client'

import React from 'react'

import { isToday } from 'date-fns'

import { cn } from '@/lib/utils'

import { CalendarDateHeader, DateDisplay, ScrollableCalendarLayout, getDateKey } from '../../shared'
import { useResponsiveHourHeight } from '../../shared/hooks/useResponsiveHourHeight'
import { useWeekPlans } from '../hooks/useWeekPlans'

import type { WeekGridProps } from '../WeekView.types'

import { WeekContent } from './WeekContent'

/**
 * WeekGrid - 週表示のメイングリッドコンポーネント
 *
 * @description
 * 7日分のグリッド管理:
 * - 各列の幅を均等分割（100% / 7）
 * - 列間のボーダー
 * - スクロール同期
 * - 現在時刻線の表示
 */
export const WeekGrid = ({
  weekDates,
  events,
  eventsByDate,
  todayIndex,
  onEventClick,
  onEventContextMenu,
  onEmptyClick,
  onEventUpdate,
  onTimeRangeSelect,
  timezone,
  className,
}: WeekGridProps) => {
  // レスポンシブな時間高さ（ThreeDayViewと同じパターン）
  const HOUR_HEIGHT = useResponsiveHourHeight({
    mobile: 48,
    tablet: 60,
    desktop: 72,
  })

  // onEventUpdate を WeekContent が期待する型に変換
  const handlePlanUpdate = React.useCallback(
    async (planId: string, updates: Partial<import('@/features/calendar/types/calendar.types').CalendarPlan>) => {
      if (!onEventUpdate) return
      const plan = events.find((e) => e.id === planId)
      if (!plan) return
      onEventUpdate({ ...plan, ...updates })
    },
    [onEventUpdate, events]
  )

  // プラン位置計算
  const { eventPositions } = useWeekPlans({
    weekDates,
    events,
  })

  // CurrentTimeLine表示のための日付配列（weekDatesをそのまま使用）
  const currentTimeDisplayDates = React.useMemo(() => {
    console.log('🔧 WeekGrid: displayDatesを設定', {
      weekDates: weekDates.map((d) => d.toDateString()),
    })
    return weekDates
  }, [weekDates])

  const headerComponent = (
    <div className="bg-background flex h-16 flex-1">
      {/* 7日分の日付ヘッダー */}
      {weekDates.map((date, index) => (
        <div
          key={date.toISOString()}
          className="flex flex-col items-center justify-center px-1"
          style={{ width: `${100 / 7}%` }}
        >
          <DateDisplay
            date={date}
            className="text-center"
            showDayName={true}
            showMonthYear={false}
            dayNameFormat="short"
            dateFormat="d"
            isToday={isToday(date)}
            isSelected={false}
          />
        </div>
      ))}
    </div>
  )

  return (
    <div className={cn('bg-background flex min-h-0 flex-1 flex-col', className)}>
      {/* 固定日付ヘッダー */}
      <CalendarDateHeader header={headerComponent} timezone={timezone} />

      {/* スクロール可能コンテンツ */}
      <ScrollableCalendarLayout
        timezone={timezone}
        scrollToHour={todayIndex !== -1 ? undefined : 8}
        displayDates={currentTimeDisplayDates}
        viewMode="week"
        onTimeClick={(hour, minute) => {
          // WeekViewでは週の最初の日付を使用（日付は後でWeekContentで決定）
          const timeString = `${String(hour).padStart(2, '0')}:${String(minute).padStart(2, '0')}`
          onEmptyClick?.(weekDates[0], timeString)
        }}
        enableKeyboardNavigation={true}
      >
        {/* 7日分のグリッド */}
        {weekDates.map((date, dayIndex) => {
          const dateKey = getDateKey(date)
          const dayEvents = eventsByDate[dateKey] || []

          console.log('🔧 WeekGrid日付処理:', {
            date: date.toDateString(),
            dayOfWeek: date.getDay(), // 0=日曜, 1=月曜, 2=火曜, 3=水曜...
            dayIndex,
            dateKey,
            dayEventsCount: dayEvents.length,
          })

          return (
            <div
              key={date.toISOString()}
              className={cn(
                'relative flex-1 overflow-visible',
                dayIndex < weekDates.length - 1 ? 'border-border border-r' : ''
              )}
              style={{ width: `${100 / 7}%` }}
            >
              <WeekContent
                date={date}
                plans={dayEvents}
                planPositions={eventPositions}
                onPlanClick={onEventClick}
                onPlanContextMenu={onEventContextMenu}
                onEmptyClick={onEmptyClick}
<<<<<<< HEAD
                onPlanUpdate={onEventUpdate}
=======
                onPlanUpdate={handlePlanUpdate}
>>>>>>> eb9c0909
                onTimeRangeSelect={(selection) => {
                  // 時間範囲選択時の処理: そのまま渡す（DayViewと同じ方式）
                  console.log('🔧 WeekGrid: 直接渡し:', {
                    selectionDate: selection.date.toDateString(),
                    startHour: selection.startHour,
                    startMinute: selection.startMinute,
                  })

                  onTimeRangeSelect?.(selection)
                }}
                className="h-full"
                dayIndex={dayIndex}
                displayDates={weekDates}
              />
            </div>
          )
        })}
      </ScrollableCalendarLayout>
    </div>
  )
}<|MERGE_RESOLUTION|>--- conflicted
+++ resolved
@@ -140,11 +140,7 @@
                 onPlanClick={onEventClick}
                 onPlanContextMenu={onEventContextMenu}
                 onEmptyClick={onEmptyClick}
-<<<<<<< HEAD
-                onPlanUpdate={onEventUpdate}
-=======
                 onPlanUpdate={handlePlanUpdate}
->>>>>>> eb9c0909
                 onTimeRangeSelect={(selection) => {
                   // 時間範囲選択時の処理: そのまま渡す（DayViewと同じ方式）
                   console.log('🔧 WeekGrid: 直接渡し:', {
