import type { CSSProperties } from 'react'

import type { BasePlanPosition, BaseViewProps, CalendarPlan, DateTimeSelection } from '../shared'

// WeekViewの固有Props（BaseViewPropsを継承して95%削減）
export interface WeekViewProps extends BaseViewProps {
<<<<<<< HEAD
  weekStartsOn?: 0 | 1 // 0: 日曜始まり, 1: 月曜始まり
=======
  weekStartsOn?: 0 | 1 | 6 // 0: 日曜始まり, 1: 月曜始まり, 6: 土曜始まり
>>>>>>> 2860c320
}

// WeekGridコンポーネントのProps
export interface WeekGridProps {
  weekDates: Date[]
  events: CalendarPlan[]
  /** 全プラン（期限切れ未完了表示用） */
  allPlans?: CalendarPlan[] | undefined
  eventsByDate: Record<string, CalendarPlan[]>
  todayIndex: number
  timezone: string
  /** DnDを無効化するプランID（Inspector表示中のプランなど） */
  disabledPlanId?: string | null | undefined
  onEventClick?: ((plan: CalendarPlan) => void) | undefined
  onEventContextMenu?: ((plan: CalendarPlan, mouseEvent: React.MouseEvent) => void) | undefined
  onEmptyClick?: ((date: Date, time: string) => void) | undefined
  onEventUpdate?: ((plan: CalendarPlan) => void) | undefined
  onTimeRangeSelect?: ((selection: DateTimeSelection) => void) | undefined
  className?: string | undefined
}

// useWeekViewフックのオプション
export interface UseWeekViewOptions {
  startDate: Date
  events: CalendarPlan[]
  weekStartsOn?: 0 | 1 | 6
  onEventUpdate?: (plan: CalendarPlan) => void
}

// useWeekViewフックの返却値
export interface UseWeekViewReturn {
  weekDates: Date[]
  eventsByDate: Record<string, CalendarPlan[]>
  todayIndex: number
  scrollToNow: () => void
  isCurrentWeek: boolean
}

// useWeekEventsフックのオプション
export interface UseWeekEventsOptions {
  weekDates: Date[]
  events: CalendarPlan[]
}

// useWeekEventsフックの返却値
export interface UseWeekEventsReturn {
  eventsByDate: Record<string, CalendarPlan[]>
  eventPositions: WeekEventPosition[]
  maxConcurrentEvents: number
}

// 週ビューでのプラン位置情報
// WeekPlanPositionはBasePlanPositionにdayIndexを追加
export interface WeekPlanPosition extends BasePlanPosition {
  dayIndex: number
}

// 後方互換性のためのエイリアス
/** @deprecated Use WeekPlanPosition instead */
export type WeekEventPosition = WeekPlanPosition

// 時間スロット情報
export interface WeekTimeSlot {
  time: string
  hour: number
  minute: number
  label: string
  isHour: boolean
  isHalfHour: boolean
  isQuarterHour: boolean
}

// 週ビューの設定
export interface WeekViewSettings {
  startHour: number
  endHour: number
  timeInterval: 15 | 30 | 60 // minutes
  showQuarterLines: boolean
  showCurrentTime: boolean
  maxEventColumns: number
  eventMinHeight: number
  dayColumnWidth: number // 各日の列幅（%）
  showWeekends: boolean
  weekStartsOn: 0 | 1 | 6
}

// 日付ヘッダーの情報
export interface WeekDateDisplay {
  date: Date
  dayName: string
  dayNumber: number
  isToday: boolean
  isWeekend: boolean
  events: CalendarPlan[]
  eventCount: number
}

// イベントのスタイル情報
export interface WeekEventStyle {
  position: CSSProperties
  color: string
  textColor: string
  borderColor: string
  opacity: number
}<|MERGE_RESOLUTION|>--- conflicted
+++ resolved
@@ -4,11 +4,7 @@
 
 // WeekViewの固有Props（BaseViewPropsを継承して95%削減）
 export interface WeekViewProps extends BaseViewProps {
-<<<<<<< HEAD
-  weekStartsOn?: 0 | 1 // 0: 日曜始まり, 1: 月曜始まり
-=======
   weekStartsOn?: 0 | 1 | 6 // 0: 日曜始まり, 1: 月曜始まり, 6: 土曜始まり
->>>>>>> 2860c320
 }
 
 // WeekGridコンポーネントのProps
