--- conflicted
+++ resolved
@@ -38,10 +38,7 @@
 export const WeekView = ({
   dateRange,
   plans,
-<<<<<<< HEAD
-=======
   allPlans,
->>>>>>> 2860c320
   showWeekends = true,
   weekStartsOn: weekStartsOnProp,
   className,
@@ -80,10 +77,7 @@
       <WeekGrid
         weekDates={displayDates}
         events={plans}
-<<<<<<< HEAD
-=======
         allPlans={allPlans}
->>>>>>> 2860c320
         eventsByDate={eventsByDate}
         todayIndex={todayIndex}
         timezone={timezone}
