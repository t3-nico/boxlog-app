--- conflicted
+++ resolved
@@ -2,7 +2,7 @@
 
 import React, { ReactNode, createContext, useContext, useEffect, useRef, useState } from 'react'
 
-import { AnimatePresence, LayoutGroup, motion, useMotionValue, useReducedMotion, useSpring } from 'motion/react'
+import { AnimatePresence, LayoutGroup, motion, useMotionValue, useReducedMotion, useSpring } from 'framer-motion'
 
 import { cn } from '@/lib/utils'
 
@@ -95,7 +95,6 @@
   // ビューが変更された時の処理
   useEffect(() => {
     if (currentView !== previousView) {
-      // eslint-disable-next-line react-hooks/set-state-in-effect -- ビュー切り替え検出のための前回値追跡
       setPreviousView(currentView)
     }
   }, [currentView, previousView])
@@ -237,7 +236,6 @@
   useEffect(() => {
     if (contentRef.current) {
       const height = contentRef.current.scrollHeight
-      // eslint-disable-next-line react-hooks/set-state-in-effect -- DOM測定後の高さ同期
       setContentHeight(Math.min(height, maxHeight))
     }
   }, [children, maxHeight])
@@ -435,13 +433,8 @@
     <div className={`space-y-2 ${className}`}>
       {Array.from({ length: count }, (_, index) => (
         <div
-<<<<<<< HEAD
-          key={`skeleton-${index}`}
-          className={`${height} animate-pulse rounded bg-gray-200 dark:bg-gray-700`}
-=======
           key={`skeleton-${Date.now()}-${index}`}
           className={`${height} bg-muted animate-pulse rounded`}
->>>>>>> 2b935e51
           style={{
             animationDelay: `${index * 0.1}s`,
           }}
@@ -547,7 +540,7 @@
       opacity: 1,
       transition: {
         duration: prefersReducedMotion ? 0.1 : 0.3,
-        ease: [0.4, 0.0, 0.2, 1] as [number, number, number, number],
+        ease: [0.4, 0.0, 0.2, 1],
       },
     },
   }
@@ -733,15 +726,10 @@
 // パフォーマンス監視フック
 export function useAnimationPerformance() {
   const frameCount = useRef(0)
-  const lastTime = useRef(0)
+  const lastTime = useRef(performance.now())
   const [fps, setFps] = useState(60)
 
   useEffect(() => {
-    // 初回のみタイムスタンプを設定
-    if (lastTime.current === 0) {
-      lastTime.current = performance.now()
-    }
-
     let animationId: number
 
     const measureFPS = () => {
@@ -750,7 +738,6 @@
 
       if (now - lastTime.current >= 1000) {
         const currentFPS = Math.round((frameCount.current * 1000) / (now - lastTime.current))
-        // eslint-disable-next-line react-hooks/set-state-in-effect -- rAFコールバック内でのFPS更新
         setFps(currentFPS)
         frameCount.current = 0
         lastTime.current = now
@@ -817,7 +804,6 @@
     if (!container) return
 
     const handleScroll = () => {
-      // eslint-disable-next-line react-hooks/set-state-in-effect -- スクロールイベントコールバック内setState
       setScrollY(container.scrollTop)
     }
 
@@ -835,7 +821,7 @@
         <AnimatePresence mode="popLayout">
           {visibleChildren.map((child, index) => (
             <motion.div
-              key={`list-item-${startIndex + index}`}
+              key={`list-item-${startIndex + index}-${Date.now()}`}
               initial={prefersReducedMotion ? undefined : { opacity: 0, y: 20 }}
               animate={{ opacity: 1, y: 0 }}
               exit={prefersReducedMotion ? undefined : { opacity: 0, y: -20 }}
