'use client'

import { useCallback } from 'react'

import { format } from 'date-fns'

import { usePlanMutations } from '@/features/plans/hooks/usePlanMutations'
import { usePlanInspectorStore } from '@/features/plans/stores/usePlanInspectorStore'
import { logger } from '@/lib/logger'

import type { CalendarPlan, CalendarViewType } from '../../../types/calendar.types'

interface UseCalendarHandlersOptions {
  viewType: CalendarViewType
  currentDate: Date
}

export function useCalendarHandlers({ viewType, currentDate }: UseCalendarHandlersOptions) {
  const openInspector = usePlanInspectorStore((state) => state.openInspector)
  const inspectorPlanId = usePlanInspectorStore((state) => state.planId)
<<<<<<< HEAD
  const isInspectorOpen = usePlanInspectorStore((state) => state.isOpen)
=======
  const inspectorIsOpen = usePlanInspectorStore((state) => state.isOpen)
>>>>>>> 2860c320
  const { createPlan } = usePlanMutations()

  // Inspector で開いているプランIDをDnD無効化用に計算
  // Inspector が開いている場合のみ planId を返す
<<<<<<< HEAD
  const disabledPlanId = isInspectorOpen ? inspectorPlanId : null
=======
  const disabledPlanId = inspectorIsOpen ? inspectorPlanId : null
>>>>>>> 2860c320

  // プラン関連のハンドラー
  const handlePlanClick = useCallback(
    (plan: CalendarPlan) => {
      // プランIDでplan Inspectorを開く
      openInspector(plan.id)
      logger.log('📋 Opening plan Inspector:', { planId: plan.id, title: plan.title })
    },
    [openInspector]
  )

  const handleCreatePlan = useCallback(
    (date?: Date, time?: string) => {
      logger.log('➕ Create plan requested:', {
        date: date?.toISOString(),
        dateString: date?.toDateString(),
        time,
        currentDate: currentDate.toISOString(),
        viewType,
      })

      // 時刻の解析
      let startTime: Date | undefined
      let endTime: Date | undefined

      if (date) {
        if (time) {
          if (time.includes('-')) {
            const [start, end] = time.split('-')
            const [startHour, startMin] = start?.split(':').map(Number) ?? [9, 0]
            const [endHour, endMin] = end?.split(':').map(Number) ?? [10, 0]

            startTime = new Date(date)
            startTime.setHours(startHour ?? 9, startMin ?? 0, 0, 0)

            endTime = new Date(date)
            endTime.setHours(endHour ?? 10, endMin ?? 0, 0, 0)
          } else {
            const [hour, min] = time.split(':').map(Number)
            startTime = new Date(date)
            startTime.setHours(hour ?? 9, min ?? 0, 0, 0)

            endTime = new Date(date)
            endTime.setHours((hour ?? 9) + 1, min ?? 0, 0, 0) // デフォルト1時間
          }
        } else {
          startTime = new Date(date)
          startTime.setHours(9, 0, 0, 0) // デフォルト9:00

          endTime = new Date(date)
          endTime.setHours(10, 0, 0, 0) // デフォルト10:00
        }
      }

      // プランを作成してInspectorで編集
      if (startTime && endTime && date) {
        createPlan.mutate(
          {
            title: '新規プラン',
            status: 'todo',
            due_date: format(date, 'yyyy-MM-dd'),
            start_time: startTime.toISOString(),
            end_time: endTime.toISOString(),
          },
          {
            onSuccess: (newPlan) => {
              openInspector(newPlan.id)
              logger.log('✅ Created plan:', {
                planId: newPlan.id,
                title: newPlan.title,
                dueDate: newPlan.due_date,
              })
            },
          }
        )
      }
    },
    [viewType, currentDate, createPlan, openInspector]
  )

  // 空き時間クリック用のハンドラー（ダブルクリックで使用）
  const handleEmptyClick = useCallback(
    (date: Date, time: string) => {
      logger.log('🖱️ Empty time clicked:', { date, time })
      handleCreatePlan(date, time)
    },
    [handleCreatePlan]
  )

  // 統一された時間範囲選択ハンドラー（全ビュー共通、ドラッグまたはダブルクリックで呼ばれる）
  const handleDateTimeRangeSelect = useCallback(
    (selection: { date: Date; startHour: number; startMinute: number; endHour: number; endMinute: number }) => {
      // 指定された日付に時間を設定
      const startTime = new Date(
        selection.date.getFullYear(),
        selection.date.getMonth(),
        selection.date.getDate(),
        selection.startHour,
        selection.startMinute
      )
      const endTime = new Date(
        selection.date.getFullYear(),
        selection.date.getMonth(),
        selection.date.getDate(),
        selection.endHour,
        selection.endMinute
      )

      logger.log('📅 Calendar Drag Selection:', {
        date: selection.date.toDateString(),
        startTime: startTime.toLocaleTimeString(),
        endTime: endTime.toLocaleTimeString(),
      })

      // プランを作成してからInspectorで編集
      createPlan.mutate(
        {
          title: '新規プラン',
          status: 'todo',
          due_date: format(selection.date, 'yyyy-MM-dd'),
          start_time: startTime.toISOString(),
          end_time: endTime.toISOString(),
        },
        {
          onSuccess: (newplan) => {
            // 作成されたプランをInspectorで開く
            openInspector(newplan.id)
            logger.log('✅ Created plan from drag selection:', {
              planId: newplan.id,
              title: newplan.title,
              dueDate: newplan.due_date,
            })
          },
        }
      )
    },
    [createPlan, openInspector]
  )

  return {
    handlePlanClick,
    handleCreatePlan,
    handleEmptyClick,
    handleDateTimeRangeSelect,
    /** DnDを無効化するプランID（Inspector表示中のプラン） */
    disabledPlanId,
  }
}<|MERGE_RESOLUTION|>--- conflicted
+++ resolved
@@ -18,20 +18,12 @@
 export function useCalendarHandlers({ viewType, currentDate }: UseCalendarHandlersOptions) {
   const openInspector = usePlanInspectorStore((state) => state.openInspector)
   const inspectorPlanId = usePlanInspectorStore((state) => state.planId)
-<<<<<<< HEAD
-  const isInspectorOpen = usePlanInspectorStore((state) => state.isOpen)
-=======
   const inspectorIsOpen = usePlanInspectorStore((state) => state.isOpen)
->>>>>>> 2860c320
   const { createPlan } = usePlanMutations()
 
   // Inspector で開いているプランIDをDnD無効化用に計算
   // Inspector が開いている場合のみ planId を返す
-<<<<<<< HEAD
-  const disabledPlanId = isInspectorOpen ? inspectorPlanId : null
-=======
   const disabledPlanId = inspectorIsOpen ? inspectorPlanId : null
->>>>>>> 2860c320
 
   // プラン関連のハンドラー
   const handlePlanClick = useCallback(
