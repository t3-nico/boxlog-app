--- conflicted
+++ resolved
@@ -155,15 +155,10 @@
     // Popoverモード
     if (asPopover) {
       return (
-<<<<<<< HEAD
         <Popover open={open} onOpenChange={handleOpenChange} modal={false}>
-          <PopoverTrigger asChild>{popoverTrigger}</PopoverTrigger>
-=======
-        <Popover open={open} onOpenChange={handleOpenChange}>
           <PopoverTrigger asChild className={cn('hover:bg-foreground/8 transition-colors')}>
             {popoverTrigger}
           </PopoverTrigger>
->>>>>>> 9b9792d7
           <PopoverContent
             className={cn('bg-popover dark:border-input w-auto border p-0', popoverClassName)}
             align={popoverAlign}
