'use client'

import { useMemo, useState } from 'react'

import { addDays, endOfWeek, startOfDay, startOfWeek, subDays } from 'date-fns'
<<<<<<< HEAD
=======
import { CalendarDays, ListTodo } from 'lucide-react'
>>>>>>> db17cabf

import { MiniCalendar } from '@/components/common/MiniCalendar'
import { useCalendarNavigation } from '@/features/calendar/contexts/CalendarNavigationContext'
import { SidebarShell } from '@/features/navigation/components/sidebar/SidebarShell'
import { SidebarTabLayout } from '@/features/navigation/components/sidebar/SidebarTabLayout'
import type { SidebarTab } from '@/features/navigation/components/sidebar/types'
import { useTranslations } from 'next-intl'

import { TodoCardList } from './todo/TodoCardList'
import { TodoNavigation, type TodoFilter, type TodoSort } from './todo/TodoNavigation'

/**
 * CalendarSidebar - カレンダーページ専用サイドバー
 *
 * SidebarShellを使用して共通の外枠を提供し、
 * SidebarTabLayoutでタブUIを実装。
 *
 * **タブ構成**:
 * - Todo: フィルターナビゲーション（ステータス: todo のプラン一覧）
 * - View: ミニカレンダー（日付選択・月移動）
 */
export function CalendarSidebar() {
  const navigation = useCalendarNavigation()
  const t = useTranslations()

  const [filter, setFilter] = useState<TodoFilter>('all')
  const [sort, setSort] = useState<TodoSort>('due')
  const [showHigh, setShowHigh] = useState(true)
  const [showMedium, setShowMedium] = useState(true)
  const [showLow, setShowLow] = useState(true)

  // ビュータイプに応じた表示範囲を計算
  const displayRange = useMemo(() => {
    if (!navigation?.currentDate || !navigation?.viewType) return undefined

    const { currentDate, viewType } = navigation
    // 時刻部分を正規化（00:00:00に統一）してisWithinIntervalの比較を正確にする
    const normalizedDate = startOfDay(currentDate)

    switch (viewType) {
      case 'day':
        // 日表示: 1日のみ
        return { start: normalizedDate, end: normalizedDate }

      case '3day':
        // 3日表示: 当日を中央として前後1日（合計3日間）
        return { start: subDays(normalizedDate, 1), end: addDays(normalizedDate, 1) }

      case '5day':
        // 5日表示: 当日を中央として前後2日（合計5日間）
        return { start: subDays(normalizedDate, 2), end: addDays(normalizedDate, 2) }

      case 'week':
        // 週表示: 月曜から日曜
        return {
          start: startOfWeek(normalizedDate, { weekStartsOn: 1 }),
          end: endOfWeek(normalizedDate, { weekStartsOn: 1 }),
        }

      case 'agenda':
        // アジェンダ表示: 範囲なし（単一日付選択のみ）
        return undefined

      default:
        return undefined
    }
  }, [navigation?.currentDate, navigation?.viewType])

  const handlePriorityToggle = (priority: 'high' | 'medium' | 'low') => {
    if (priority === 'high') setShowHigh(!showHigh)
    if (priority === 'medium') setShowMedium(!showMedium)
    if (priority === 'low') setShowLow(!showLow)
  }

  const tabs: SidebarTab[] = [
    {
      value: 'todo',
      label: t('calendar.sidebar.tabs.todo'),
<<<<<<< HEAD
=======
      icon: ListTodo,
>>>>>>> db17cabf
      content: (
        <div>
          {/* ナビゲーションコンテナ: 高さ40px（内部32px + 下padding 8px） */}
          <div className="h-10 shrink-0 px-4 pb-2">
            <TodoNavigation
              filter={filter}
              onFilterChange={setFilter}
              sort={sort}
              onSortChange={setSort}
              showHigh={showHigh}
              showMedium={showMedium}
              showLow={showLow}
              onPriorityToggle={handlePriorityToggle}
            />
          </div>
          {/* カードリストコンテナ */}
          <div className="flex-1 overflow-hidden px-4">
            <TodoCardList filter={filter} sort={sort} showHigh={showHigh} showMedium={showMedium} showLow={showLow} />
          </div>
        </div>
      ),
    },
    {
      value: 'view',
      label: t('calendar.sidebar.tabs.view'),
      icon: CalendarDays,
      content: (
        <div className="px-2 pt-2">
          <MiniCalendar
            selectedDate={navigation?.currentDate}
            displayRange={displayRange}
            onDateSelect={(date) => {
              if (date && navigation) {
                navigation.navigateToDate(date, true)
              }
            }}
            className="w-full bg-transparent p-0"
          />
        </div>
      ),
    },
  ]

  return (
    <SidebarShell title={t('sidebar.navigation.calendar')}>
      <SidebarTabLayout tabs={tabs} defaultTab="todo" />
    </SidebarShell>
  )
}<|MERGE_RESOLUTION|>--- conflicted
+++ resolved
@@ -3,10 +3,7 @@
 import { useMemo, useState } from 'react'
 
 import { addDays, endOfWeek, startOfDay, startOfWeek, subDays } from 'date-fns'
-<<<<<<< HEAD
-=======
 import { CalendarDays, ListTodo } from 'lucide-react'
->>>>>>> db17cabf
 
 import { MiniCalendar } from '@/components/common/MiniCalendar'
 import { useCalendarNavigation } from '@/features/calendar/contexts/CalendarNavigationContext'
@@ -85,10 +82,7 @@
     {
       value: 'todo',
       label: t('calendar.sidebar.tabs.todo'),
-<<<<<<< HEAD
-=======
       icon: ListTodo,
->>>>>>> db17cabf
       content: (
         <div>
           {/* ナビゲーションコンテナ: 高さ40px（内部32px + 下padding 8px） */}
