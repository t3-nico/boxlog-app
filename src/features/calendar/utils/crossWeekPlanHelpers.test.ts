--- conflicted
+++ resolved
@@ -1,7 +1,3 @@
-<<<<<<< HEAD
-// @ts-nocheck
-=======
->>>>>>> eb9c0909
 import { describe, expect, it } from 'vitest'
 
 import type { CalendarPlan } from '@/features/calendar/types/calendar.types'
