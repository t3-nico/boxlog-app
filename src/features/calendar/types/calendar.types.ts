<<<<<<< HEAD
export type CalendarViewType = 'day' | '3day' | '5day' | 'week' | '2week'
=======
export type CalendarViewType = 'day' | '3day' | '5day' | 'week' | '2week' | 'month'
>>>>>>> eb9c0909

export interface CalendarViewProps {
  className?: string
}

export interface ViewDateRange {
  start: Date
  end: Date
  days: Date[]
}

export interface CalendarHeaderProps {
  viewType: CalendarViewType
  currentDate: Date
  onNavigate: (direction: 'prev' | 'next' | 'today') => void
  onViewChange: (view: CalendarViewType) => void
}

export interface ViewSelectorProps {
  value: CalendarViewType
  onChange: (view: CalendarViewType) => void
}

// 古い型定義（将来削除予定 - useRecordsStoreで使用中）
export interface Task {
  id: string
  title: string
  planned_start: Date | null
  planned_duration: number
  status: 'pending' | 'in_progress' | 'completed'
  priority: 'low' | 'medium' | 'high'
  description?: string
  tags?: string[]
  created_at: Date
  updated_at: Date
  planned_end?: string
  memo?: string
  record_id?: string
}

export interface TaskRecord {
  id: string
  user_id: string
  task_id?: string
  title: string
  actual_start: string
  actual_end: string
  actual_duration: number
  satisfaction?: 1 | 2 | 3 | 4 | 5
  tags?: string[]
  memo?: string
  interruptions?: number
  focus_level?: 1 | 2 | 3 | 4 | 5
  energy_level?: 1 | 2 | 3 | 4 | 5
  created_at: string
  updated_at: string
}

export interface RecordAdjustments {
  actualStart?: Date
  actualEnd?: Date
  satisfaction?: number
  focusLevel?: number
  energyLevel?: number
  interruptions?: number
}

export interface RecordStats {
  plannedHours: number
  actualHours: number
  completionRate: number
  avgSatisfaction: number
  unplannedTasks: number
}

// Calendar Plan type (プランデータ)
export interface CalendarPlan {
  id: string
  title: string
  description?: string
  startDate: Date | null
  endDate: Date | null
  status: 'inbox' | 'planned' | 'in_progress' | 'completed' | 'cancelled'
  color: string
  plan_number?: string // プラン番号（#123 形式）
  reminder_minutes?: number | null // 通知タイミング（開始時刻の何分前か）
  tags?: Array<{
    id: string
    name: string
    color: string
    icon?: string
    parent_id?: string
  }>
  createdAt: Date
  updatedAt: Date
  // Display-specific properties
  displayStartDate: Date
  displayEndDate: Date
  duration: number // minutes
  isMultiDay: boolean
  isRecurring: boolean
  // Optional properties used in various contexts
  type?: 'event' | 'plan' | 'task' // エントリの種類
  userId?: string // 所有者ID
  location?: string // 場所
  url?: string // 関連URL
  allDay?: boolean // 終日予定
  priority?: 'urgent' | 'important' | 'necessary' | 'delegate' | 'optional' // 優先度
  calendarId?: string // カレンダーID
}

// 後方互換性のためのエイリアス
export type CalendarTicket = CalendarPlan
export type CalendarEvent = CalendarPlan
// ========================================
// 新しいDB設計に対応した型定義
// ========================================

// カレンダー管理
export interface Calendar {
  id: string
  userId: string
  name: string
  description?: string
  color: string
  isDefault: boolean
  isVisible: boolean
  provider?: 'local' | 'google' | 'outlook' | 'ical'
  externalId?: string
  syncToken?: string
  lastSyncedAt?: Date
  isShared: boolean
  shareSettings?: Record<string, unknown>
  createdAt: Date
  updatedAt: Date
}

// 繰り返しパターン
export interface RecurrencePattern {
  id: string
  planId: string // planId/eventId から変更
  frequency: 'daily' | 'weekly' | 'monthly' | 'yearly' | 'custom'
  interval: number
  weekdays?: number[] // 0=日曜, 1=月曜, ..., 6=土曜
  monthlyType?: 'day_of_month' | 'day_of_week'
  dayOfMonth?: number
  weekOfMonth?: number // 1-5, 5=最終週
  endType: 'never' | 'after_occurrences' | 'on_date'
  occurrences?: number
  endDate?: Date
  excludedDates?: Date[]
  timezone: string
  createdAt: Date
  updatedAt: Date
  // 後方互換性
  /** @deprecated Use planId instead */
  ticketId?: string
  /** @deprecated Use planId instead */
  eventId?: string
}

// プランインスタンス（繰り返しプランの個別オカレンス）
export interface PlanInstance {
  id: string
  planId: string // planId/eventId から変更
  recurrencePatternId?: string
  instanceStart: Date
  instanceEnd: Date
  isException: boolean
  exceptionType?: 'modified' | 'cancelled' | 'moved'
  overrides?: Partial<CalendarPlan>
  createdAt: Date
  updatedAt: Date
}

// 後方互換性のためのエイリアス
export type TicketInstance = PlanInstance
export type EventInstance = PlanInstance
/** @deprecated Use PlanInstance instead */
export type planInstance = PlanInstance

// カレンダー共有
export interface CalendarShare {
  id: string
  calendarId: string
  sharedWithUserId?: string
  sharedWithEmail?: string
  permission: 'view' | 'edit' | 'admin'
  shareToken?: string
  isPublicLink: boolean
  expiresAt?: Date
  createdAt: Date
  createdBy: string
}

// カレンダービュー状態
export interface CalendarViewState {
  id: string
  userId: string
  defaultView: CalendarViewType
  selectedCalendars: string[]
  filterTags?: string[]
  filterPriority?: string[]
  filterStatus?: string[]
  showWeekends: boolean
  showWeekNumbers: boolean
  firstDayOfWeek: number // 0=日曜, 1=月曜
  timeFormat: '12h' | '24h'
  customSettings?: Record<string, unknown>
  createdAt: Date
  updatedAt: Date
}

// APIリクエスト用の型
export interface CreateCalendarInput {
  name: string
  description?: string
  color?: string
  isDefault?: boolean
}

export interface UpdateCalendarInput {
  name?: string
  description?: string
  color?: string
  isVisible?: boolean
  shareSettings?: Record<string, unknown>
}

export interface CreatePlanInput {
  title: string
  description?: string
  calendarId?: string
  plannedStart?: Date
  plannedEnd?: Date
  allDay?: boolean
  status?: 'inbox' | 'planned' | 'in_progress' | 'completed' | 'cancelled'
  priority?: 'urgent' | 'important' | 'necessary' | 'delegate' | 'optional'
  color?: string
  location?: string
  url?: string
  reminderMinutes?: number
  timezone?: string
  visibility?: 'private' | 'public' | 'team'
  attendees?: Array<{
    email: string
    name?: string
  }>
  tags?: string[]
  items?: Array<{
    text: string
    completed?: boolean
    duration?: number
  }>
  recurrence?: Omit<RecurrencePattern, 'id' | 'planId' | 'createdAt' | 'updatedAt'>
}

// 後方互換性のためのエイリアス
export type CreateTicketInput = CreatePlanInput
export type CreateEventInput = CreatePlanInput

export interface UpdatePlanInput extends Partial<CreatePlanInput> {
  id: string
}

// 後方互換性のためのエイリアス
export type UpdateTicketInput = UpdatePlanInput
export type UpdateEventInput = UpdatePlanInput
/** @deprecated Use UpdatePlanInput instead */
export type UpdateplanInput = UpdatePlanInput

export interface CalendarShareInput {
  calendarId: string
  sharedWithEmail?: string
  sharedWithUserId?: string
  permission: 'view' | 'edit' | 'admin'
  expiresAt?: Date
}

// フィルター条件
export interface CalendarFilter {
  calendarIds?: string[]
  startDate: Date
  endDate: Date
  status?: string[]
  priority?: string[]
  tags?: string[]
  includeRecurring?: boolean
  includeAllDay?: boolean
}<|MERGE_RESOLUTION|>--- conflicted
+++ resolved
@@ -1,8 +1,4 @@
-<<<<<<< HEAD
-export type CalendarViewType = 'day' | '3day' | '5day' | 'week' | '2week'
-=======
 export type CalendarViewType = 'day' | '3day' | '5day' | 'week' | '2week' | 'month'
->>>>>>> eb9c0909
 
 export interface CalendarViewProps {
   className?: string
