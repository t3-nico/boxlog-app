/**
 * Tag Realtime購読フック
 *
 * @description
 * タグのDB変更をリアルタイムで検知し、
 * TanStack Queryのキャッシュを自動更新する。
 *
 * 対象テーブル: tags
 *
 * 検知イベント:
 * - INSERT: 新規タグ作成
 * - UPDATE: タグ更新（名前、色、アイコン、親子関係等）
 * - DELETE: タグ削除
 *
 * 使用箇所:
 * - Tag Manager（タグ管理画面）
 * - Tag Select（タグ選択ダイアログ）
 * - Ticket Inspector（チケット詳細のタグ選択）
 *
 * @see https://supabase.com/docs/guides/realtime/postgres-changes
 *
 * @example
 * ```tsx
 * // Tag Manager内で使用
 * export function TagManager() {
 *   const { data: user } = useAuth()
 *   useTagRealtime(user?.id)
 *
 *   return <TagList />
 * }
 * ```
 */

'use client'

import { useQueryClient } from '@tanstack/react-query'

import { useRealtimeSubscription } from '@/lib/supabase/realtime/useRealtimeSubscription'

import { tagKeys } from './use-tags'

interface UseTagRealtimeOptions {
  /** 購読を有効化するか（デフォルト: true） */
  enabled?: boolean
}

export function useTagRealtime(userId: string | undefined, options: UseTagRealtimeOptions = {}) {
  const { enabled = true } = options
  const queryClient = useQueryClient()

  useRealtimeSubscription<{ id: string }>({
    channelName: `tag-changes-${userId}`,
    table: 'tags',
    event: '*', // INSERT, UPDATE, DELETE すべて
<<<<<<< HEAD
    filter: userId ? `user_id=eq.${userId}` : undefined,
    enabled, // enabledオプションを渡す
=======
    ...(userId && { filter: `user_id=eq.${userId}` }),
    ...(enabled !== undefined && { enabled }),
>>>>>>> fee0fd69
    onEvent: (payload) => {
      const newRecord = payload.new as { id: string } | undefined
      const oldRecord = payload.old as { id: string } | undefined

      console.debug('[Tag Realtime] Event detected:', payload.eventType, newRecord?.id)

      // TanStack Queryキャッシュを無効化 → 自動で再フェッチ
      // tagKeys.all を無効化することで、全てのタグ関連クエリを再フェッチ
      queryClient.invalidateQueries({ queryKey: tagKeys.all })

      // 個別タグのキャッシュも無効化
      if (newRecord?.id) {
        queryClient.invalidateQueries({ queryKey: tagKeys.detail(newRecord.id) })
      } else if (oldRecord?.id) {
        queryClient.invalidateQueries({ queryKey: tagKeys.detail(oldRecord.id) })
      }
    },
    onError: (error) => {
      console.error('[Tag Realtime] Subscription error:', error)
    },
  })
}<|MERGE_RESOLUTION|>--- conflicted
+++ resolved
@@ -52,13 +52,8 @@
     channelName: `tag-changes-${userId}`,
     table: 'tags',
     event: '*', // INSERT, UPDATE, DELETE すべて
-<<<<<<< HEAD
-    filter: userId ? `user_id=eq.${userId}` : undefined,
-    enabled, // enabledオプションを渡す
-=======
     ...(userId && { filter: `user_id=eq.${userId}` }),
     ...(enabled !== undefined && { enabled }),
->>>>>>> fee0fd69
     onEvent: (payload) => {
       const newRecord = payload.new as { id: string } | undefined
       const oldRecord = payload.old as { id: string } | undefined
