--- conflicted
+++ resolved
@@ -39,14 +39,6 @@
     setMounted(true)
   }, [])
 
-<<<<<<< HEAD
-  // クライアントサイドでのみマウント
-  useEffect(() => {
-    setMounted(true)
-  }, [])
-
-=======
->>>>>>> 2860c320
   const handleConfirm = useCallback(async () => {
     setIsArchiving(true)
     try {
