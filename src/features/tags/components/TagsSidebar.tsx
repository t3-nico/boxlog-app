--- conflicted
+++ resolved
@@ -11,12 +11,7 @@
 import { Input } from '@/components/ui/input'
 import { Popover, PopoverContent, PopoverTrigger } from '@/components/ui/popover'
 import { Tooltip, TooltipContent, TooltipProvider, TooltipTrigger } from '@/components/ui/tooltip'
-<<<<<<< HEAD
-import { useTranslations } from 'next-intl'
-=======
 import { DEFAULT_GROUP_COLOR } from '@/config/ui/colors'
-import { useI18n } from '@/features/i18n/lib/hooks'
->>>>>>> 26af24eb
 import { SidebarHeader } from '@/features/navigation/components/sidebar/SidebarHeader'
 import { SortableGroupItem } from '@/features/tags/components/SortableGroupItem'
 import { TagGroupDeleteDialog } from '@/features/tags/components/tag-group-delete-dialog'
@@ -24,6 +19,7 @@
 import { useCreateTagGroup, useDeleteTagGroup, useUpdateTagGroup } from '@/features/tags/hooks/use-tag-groups'
 import { useTags } from '@/features/tags/hooks/use-tags'
 import type { TagGroup } from '@/types/tags'
+import { useTranslations } from 'next-intl'
 import { toast } from 'sonner'
 
 interface TagsSidebarProps {
@@ -145,7 +141,7 @@
       router.push(`/${locale}/tags/g-${result.group_number}`)
     } catch (error) {
       console.error('Failed to create tag group:', error)
-      toast.error(t('tag.toast.groupCreateFailed'))
+      toast.error(t('tags.toast.groupCreateFailed'))
     }
   }, [newGroupName, newGroupColor, createGroupMutation, router, pathname, setIsCreatingGroup, t])
 
@@ -155,7 +151,7 @@
 
     try {
       await deleteGroupMutation.mutateAsync(deletingGroup.id)
-      toast.success(t('tag.toast.groupDeleted', { name: deletingGroup.name }))
+      toast.success(t('tags.toast.groupDeleted', { name: deletingGroup.name }))
       setDeletingGroup(null)
 
       // 削除したグループのページを表示中だったら、タグ一覧に戻る
@@ -185,7 +181,7 @@
   const handleSaveEditing = useCallback(
     async (group: TagGroup) => {
       if (!editingGroupName.trim()) {
-        toast.error(t('tag.toast.groupNameRequired'))
+        toast.error(t('tags.toast.groupNameRequired'))
         return
       }
 
@@ -198,12 +194,12 @@
             color: group.color,
           },
         })
-        toast.success(t('tag.toast.groupNameChanged', { name: editingGroupName }))
+        toast.success(t('tags.toast.groupNameChanged', { name: editingGroupName }))
         setEditingGroupId(null)
         setEditingGroupName('')
       } catch (error) {
         console.error('Failed to update tag group:', error)
-        toast.error(t('tag.toast.groupNameChangeFailed'))
+        toast.error(t('tags.toast.groupNameChangeFailed'))
       }
     },
     [editingGroupName, updateGroupMutation, t]
@@ -248,7 +244,7 @@
         deleteGroupMutation
           .mutateAsync(group.id)
           .then(() => {
-            toast.success(t('tag.toast.groupDeleted', { name: group.name }))
+            toast.success(t('tags.toast.groupDeleted', { name: group.name }))
             // 削除したグループのページを表示中だったら、タグ一覧に戻る
             if (currentGroupNumber === group.group_number) {
               const locale = pathname?.split('/')[1] || 'ja'
@@ -257,7 +253,7 @@
           })
           .catch((error) => {
             console.error('Failed to delete tag group:', error)
-            toast.error(t('tag.toast.groupDeleteFailed'))
+            toast.error(t('tags.toast.groupDeleteFailed'))
           })
       } else {
         // タグが1件以上の場合は確認ダイアログを表示
@@ -316,7 +312,7 @@
         <div className="flex items-center justify-between gap-2">
           <div className="flex items-center gap-2">
             <FolderX className="h-4 w-4 shrink-0 text-neutral-600 dark:text-neutral-400" />
-            <span>{t('tag.sidebar.uncategorized')}</span>
+            <span>{t('tags.sidebar.uncategorized')}</span>
           </div>
           <span className="text-muted-foreground text-xs">{uncategorizedTagsCount}</span>
         </div>
@@ -358,7 +354,7 @@
             <div className="flex items-center justify-between gap-2">
               <div className="flex items-center gap-2">
                 <Tags className="h-4 w-4 shrink-0" />
-                <span>{t('tag.sidebar.allTags')}</span>
+                <span>{t('tags.sidebar.allTags')}</span>
               </div>
               <span className="text-muted-foreground text-xs">{activeTagsCount}</span>
             </div>
@@ -378,7 +374,7 @@
             <div className="flex items-center justify-between gap-2">
               <div className="flex items-center gap-2">
                 <Archive className="h-4 w-4 shrink-0" />
-                <span>{t('tag.sidebar.archive')}</span>
+                <span>{t('tags.sidebar.archive')}</span>
               </div>
               <span className="text-muted-foreground text-xs">{archivedTagsCount}</span>
             </div>
@@ -386,7 +382,7 @@
 
           {/* グループセクション */}
           <div className="text-muted-foreground mt-4 mb-1 flex items-center justify-between px-3 py-2">
-            <span className="text-xs font-semibold uppercase">{t('tag.sidebar.groups')}</span>
+            <span className="text-xs font-semibold uppercase">{t('tags.sidebar.groups')}</span>
             <TooltipProvider>
               <Tooltip delayDuration={0}>
                 <TooltipTrigger asChild>
@@ -400,14 +396,14 @@
                   </Button>
                 </TooltipTrigger>
                 <TooltipContent side="top" sideOffset={4}>
-                  <p>{t('tag.page.createGroup')}</p>
+                  <p>{t('tags.page.createGroup')}</p>
                 </TooltipContent>
               </Tooltip>
             </TooltipProvider>
           </div>
 
           {reorderedGroups.length === 0 && !isCreating ? (
-            <div className="text-muted-foreground px-3 py-2 text-xs">{t('tag.sidebar.noGroups')}</div>
+            <div className="text-muted-foreground px-3 py-2 text-xs">{t('tags.sidebar.noGroups')}</div>
           ) : (
             <>
               {/* SortableContext - DndContextは親のTagsPageProviderで提供 */}
@@ -441,7 +437,7 @@
                         <button
                           type="button"
                           className="hover:ring-offset-background focus-visible:ring-ring shrink-0 transition-all hover:ring-2 focus-visible:ring-2 focus-visible:outline-none"
-                          aria-label={t('tag.sidebar.changeColor')}
+                          aria-label={t('tags.sidebar.changeColor')}
                         >
                           <Folder className="h-4 w-4 shrink-0" style={{ color: newGroupColor }} />
                         </button>
@@ -462,7 +458,7 @@
                           handleCancelCreating()
                         }
                       }}
-                      placeholder={t('tag.sidebar.groupNamePlaceholder')}
+                      placeholder={t('tags.sidebar.groupNamePlaceholder')}
                       autoFocus
                       className="h-auto flex-1 border-0 bg-transparent p-0 text-sm shadow-none focus-visible:ring-0 dark:bg-transparent"
                     />
