--- conflicted
+++ resolved
@@ -2,11 +2,7 @@
 
 import { closestCenter, DndContext, PointerSensor, useSensor, useSensors, type DragEndEvent } from '@dnd-kit/core'
 import { arrayMove, SortableContext, verticalListSortingStrategy } from '@dnd-kit/sortable'
-<<<<<<< HEAD
 import { ArrowUpDown, Check, Folder, Plus } from 'lucide-react'
-=======
-import { Check, Folder, ListFilter, Plus } from 'lucide-react'
->>>>>>> eef6ff03
 import { usePathname, useRouter } from 'next/navigation'
 import { useCallback, useEffect, useMemo, useRef, useState } from 'react'
 
@@ -61,10 +57,7 @@
   const t = useTranslations()
   const router = useRouter()
   const pathname = usePathname()
-<<<<<<< HEAD
-=======
   const tagsNav = useTagsNavigation()
->>>>>>> eef6ff03
   const { setIsCreatingGroup } = useTagsPageContext()
   const { data: groups = [] } = useTagGroups()
   const { data: allTags = [] } = useTags(true) // タグ数カウント用
@@ -450,15 +443,9 @@
     <SidebarShell title={t('sidebar.navigation.tags')}>
       {/* コンテンツ */}
       <nav className="flex-1 overflow-y-auto px-2 py-2">
-<<<<<<< HEAD
         <div>
           {/* すべてのタグ（アーカイブから復元のドロップゾーン） */}
-          <AllTagsDropZone isActive={isAllTagsActive} activeTagsCount={activeTagsCount} onClick={onAllTagsClick} />
-=======
-        <div className="space-y-1">
-          {/* すべてのタグ（アーカイブから復元のドロップゾーン） */}
           <AllTagsDropZone isActive={isAllTagsActive} activeTagsCount={activeTagsCount} onClick={handleAllTagsClick} />
->>>>>>> eef6ff03
 
           {/* 未分類 */}
           <UncategorizedDropZone
@@ -485,11 +472,7 @@
                       <TooltipTrigger asChild>
                         <DropdownMenuTrigger asChild>
                           <Button variant="ghost" size="icon-sm">
-<<<<<<< HEAD
                             <ArrowUpDown className="size-4" />
-=======
-                            <ListFilter className="size-4" />
->>>>>>> eef6ff03
                           </Button>
                         </DropdownMenuTrigger>
                       </TooltipTrigger>
