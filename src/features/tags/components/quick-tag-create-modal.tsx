--- conflicted
+++ resolved
@@ -105,11 +105,7 @@
         {/* Header */}
         <div className="border-border flex items-center justify-between border-b p-4">
           <h2 className="text-foreground text-lg font-semibold">{t('tags.modal.createTitle')}</h2>
-<<<<<<< HEAD
-          <button type="button" onClick={handleClose} className="hover:bg-state-hover rounded-lg p-1 transition-colors">
-=======
           <Button type="button" variant="ghost" size="icon-sm" onClick={handleClose}>
->>>>>>> abbac27b
             <X className="text-muted-foreground h-4 w-4" />
           </Button>
         </div>
@@ -126,11 +122,7 @@
               value={tagName}
               onChange={handleTagNameChange}
               placeholder={t('tags.form.namePlaceholder')}
-<<<<<<< HEAD
               maxLength={TAG_NAME_MAX_LENGTH}
-              className="border-border text-foreground focus:ring-primary w-full rounded-lg border bg-transparent px-3 py-2 focus:border-transparent focus:ring-2"
-=======
->>>>>>> abbac27b
               onKeyDown={handleKeyDown}
             />
           </div>
@@ -169,24 +161,6 @@
 
         {/* Footer */}
         <div className="border-border flex justify-end gap-2 border-t p-4">
-<<<<<<< HEAD
-          <button
-            type="button"
-            onClick={handleClose}
-            className="text-muted-foreground hover:bg-state-hover rounded-lg px-4 py-2 transition-colors"
-          >
-            {t('tags.actions.cancel')}
-          </button>
-          <button
-            type="button"
-            onClick={handleCreateTag}
-            disabled={!tagName.trim()}
-            className="bg-primary text-primary-foreground hover:bg-primary-hover disabled:bg-surface-container disabled:text-muted-foreground flex items-center gap-2 rounded-lg px-4 py-2 transition-colors disabled:cursor-not-allowed"
-          >
-            <Plus className="h-4 w-4" />
-            {t('tags.page.createTag')}
-          </button>
-=======
           <Button type="button" variant="ghost" onClick={handleClose}>
             {t('tags.actions.cancel')}
           </Button>
@@ -194,7 +168,6 @@
             <Plus className="h-4 w-4" />
             {t('tags.page.createTag')}
           </Button>
->>>>>>> abbac27b
         </div>
       </div>
     </>
