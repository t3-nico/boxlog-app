'use client'

import { useDroppable } from '@dnd-kit/core'
import { useSortable } from '@dnd-kit/sortable'
import { CSS } from '@dnd-kit/utilities'
import { Edit, Folder, MoreHorizontal, Palette, Trash2 } from 'lucide-react'
import { useCallback } from 'react'

import { ColorPalettePicker } from '@/components/ui/color-palette-picker'
import {
  DropdownMenu,
  DropdownMenuContent,
  DropdownMenuItem,
  DropdownMenuSeparator,
  DropdownMenuSub,
  DropdownMenuSubContent,
  DropdownMenuSubTrigger,
  DropdownMenuTrigger,
} from '@/components/ui/dropdown-menu'
import { Input } from '@/components/ui/input'
import { Popover, PopoverContent, PopoverTrigger } from '@/components/ui/popover'
<<<<<<< HEAD
import { useTranslations } from 'next-intl'
=======
import { DEFAULT_GROUP_COLOR } from '@/config/ui/colors'
import { useI18n } from '@/features/i18n/lib/hooks'
>>>>>>> 26af24eb
import { GroupNameWithTooltip } from '@/features/tags/components/GroupNameWithTooltip'
import type { TagGroup } from '@/types/tags'

interface SortableGroupItemProps {
  group: TagGroup
  isActive: boolean
  tagCount: number
  onGroupClick: (groupNumber: number) => void
  onStartEdit: (group: TagGroup) => void
  onCancelEdit: () => void
  onSaveEdit: (group: TagGroup) => Promise<void>
  onUpdateColor: (groupId: string, color: string) => Promise<void>
  onDelete: (group: TagGroup) => void
  isEditing: boolean
  editingName: string
  setEditingName: (name: string) => void
}

/**
 * ソート可能なグループアイテムコンポーネント
 */
export function SortableGroupItem({
  group,
  isActive,
  tagCount,
  onGroupClick,
  onStartEdit,
  onCancelEdit,
  onSaveEdit,
  onUpdateColor,
  onDelete,
  isEditing,
  editingName,
  setEditingName,
}: SortableGroupItemProps) {
  const t = useTranslations()
  const { attributes, listeners, setNodeRef, transform, transition, isDragging } = useSortable({ id: group.id })

  // ドロップゾーンとして設定
  const { setNodeRef: setDropRef, isOver } = useDroppable({
    id: `drop-${group.id}`,
    data: {
      type: 'group',
      groupId: group.id,
    },
  })

  const style = {
    transform: CSS.Transform.toString(transform),
    transition,
    opacity: isDragging ? 0.5 : 1,
    backgroundColor: isOver ? 'rgba(59, 130, 246, 0.1)' : undefined,
    border: isOver ? '2px dashed rgba(59, 130, 246, 0.5)' : undefined,
  }

  const handleSave = useCallback(() => {
    onSaveEdit(group)
  }, [group, onSaveEdit])

  const handleKeyDown = useCallback(
    (e: React.KeyboardEvent) => {
      if (e.key === 'Enter') {
        handleSave()
      } else if (e.key === 'Escape') {
        onCancelEdit()
      }
    },
    [handleSave, onCancelEdit]
  )

  // ソートとドロップの両方のrefを設定
  const setRefs = useCallback(
    (node: HTMLElement | null) => {
      setNodeRef(node)
      setDropRef(node)
    },
    [setNodeRef, setDropRef]
  )

  return (
    <button
      ref={setRefs}
      type="button"
      onClick={() => onGroupClick(group.group_number)}
      className={`group w-full rounded-md px-3 py-2 text-left text-sm transition-colors ${
        isActive ? 'bg-foreground/12 text-foreground' : 'text-muted-foreground hover:bg-foreground/8'
      }`}
      style={style}
      {...attributes}
      {...listeners}
    >
      <div className="flex items-center justify-between gap-2">
        <div className="flex min-w-0 flex-1 items-center gap-2">
          {/* カラーアイコン */}
          <Popover>
            <PopoverTrigger asChild>
              <button
                type="button"
                onClick={(e) => {
                  e.stopPropagation()
                }}
                className="hover:ring-offset-background focus-visible:ring-ring shrink-0 transition-all hover:ring-2 focus-visible:ring-2 focus-visible:outline-none"
                aria-label={t('tag.sidebar.changeColorAria', { name: group.name })}
              >
                <Folder className="h-4 w-4 shrink-0" style={{ color: group.color || DEFAULT_GROUP_COLOR }} />
              </button>
            </PopoverTrigger>
            <PopoverContent className="w-auto p-3" align="start">
              <ColorPalettePicker
                selectedColor={group.color || DEFAULT_GROUP_COLOR}
                onColorSelect={(color) => onUpdateColor(group.id, color)}
              />
            </PopoverContent>
          </Popover>

          {/* グループ名（インライン編集可能） */}
          {isEditing ? (
            <Input
              value={editingName}
              onChange={(e) => setEditingName(e.target.value)}
              onKeyDown={handleKeyDown}
              onBlur={handleSave}
              onClick={(e) => e.stopPropagation()}
              autoFocus
              className="h-auto flex-1 border-0 bg-transparent p-0 text-sm shadow-none focus-visible:ring-0"
            />
          ) : (
            <GroupNameWithTooltip
              name={group.name}
              onDoubleClick={(e) => {
                e.stopPropagation()
                onStartEdit(group)
              }}
            />
          )}
        </div>

        <div className="flex items-center gap-1">
          {/* コンテキストメニュー */}
          <DropdownMenu>
            <DropdownMenuTrigger asChild>
              <button
                type="button"
                className="hover:bg-foreground/8 flex h-6 w-6 shrink-0 items-center justify-center rounded p-0 opacity-0 transition-opacity group-hover:opacity-100"
                onClick={(e) => {
                  e.stopPropagation()
                }}
              >
                <MoreHorizontal className="h-3 w-3" />
              </button>
            </DropdownMenuTrigger>
            <DropdownMenuContent align="end">
              <DropdownMenuItem
                onClick={(e) => {
                  e.stopPropagation()
                  onStartEdit(group)
                }}
              >
                <Edit className="mr-2 h-4 w-4" />
                {t('tag.sidebar.editName')}
              </DropdownMenuItem>
              <DropdownMenuSub>
                <DropdownMenuSubTrigger>
                  <Palette className="mr-2 h-4 w-4" />
                  {t('tag.sidebar.changeColor')}
                </DropdownMenuSubTrigger>
                <DropdownMenuSubContent className="w-auto p-3">
                  <ColorPalettePicker
                    selectedColor={group.color || DEFAULT_GROUP_COLOR}
                    onColorSelect={(color) => onUpdateColor(group.id, color)}
                  />
                </DropdownMenuSubContent>
              </DropdownMenuSub>
              <DropdownMenuSeparator />
              <DropdownMenuItem
                onClick={(e) => {
                  e.stopPropagation()
                  onDelete(group)
                }}
                className="text-destructive hover:bg-destructive hover:text-destructive-foreground"
              >
                <Trash2 className="mr-2 h-4 w-4" />
                {t('tag.sidebar.delete')}
              </DropdownMenuItem>
            </DropdownMenuContent>
          </DropdownMenu>

          {/* タグ数 */}
          <span className="text-muted-foreground text-xs">{tagCount}</span>
        </div>
      </div>
    </button>
  )
}<|MERGE_RESOLUTION|>--- conflicted
+++ resolved
@@ -19,14 +19,10 @@
 } from '@/components/ui/dropdown-menu'
 import { Input } from '@/components/ui/input'
 import { Popover, PopoverContent, PopoverTrigger } from '@/components/ui/popover'
-<<<<<<< HEAD
-import { useTranslations } from 'next-intl'
-=======
 import { DEFAULT_GROUP_COLOR } from '@/config/ui/colors'
-import { useI18n } from '@/features/i18n/lib/hooks'
->>>>>>> 26af24eb
 import { GroupNameWithTooltip } from '@/features/tags/components/GroupNameWithTooltip'
 import type { TagGroup } from '@/types/tags'
+import { useTranslations } from 'next-intl'
 
 interface SortableGroupItemProps {
   group: TagGroup
@@ -127,7 +123,7 @@
                   e.stopPropagation()
                 }}
                 className="hover:ring-offset-background focus-visible:ring-ring shrink-0 transition-all hover:ring-2 focus-visible:ring-2 focus-visible:outline-none"
-                aria-label={t('tag.sidebar.changeColorAria', { name: group.name })}
+                aria-label={t('tags.sidebar.changeColorAria', { name: group.name })}
               >
                 <Folder className="h-4 w-4 shrink-0" style={{ color: group.color || DEFAULT_GROUP_COLOR }} />
               </button>
@@ -184,12 +180,12 @@
                 }}
               >
                 <Edit className="mr-2 h-4 w-4" />
-                {t('tag.sidebar.editName')}
+                {t('tags.sidebar.editName')}
               </DropdownMenuItem>
               <DropdownMenuSub>
                 <DropdownMenuSubTrigger>
                   <Palette className="mr-2 h-4 w-4" />
-                  {t('tag.sidebar.changeColor')}
+                  {t('tags.sidebar.changeColor')}
                 </DropdownMenuSubTrigger>
                 <DropdownMenuSubContent className="w-auto p-3">
                   <ColorPalettePicker
@@ -207,7 +203,7 @@
                 className="text-destructive hover:bg-destructive hover:text-destructive-foreground"
               >
                 <Trash2 className="mr-2 h-4 w-4" />
-                {t('tag.sidebar.delete')}
+                {t('tags.sidebar.delete')}
               </DropdownMenuItem>
             </DropdownMenuContent>
           </DropdownMenu>
