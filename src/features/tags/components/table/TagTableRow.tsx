'use client'

import { Button } from '@/components/ui/button'
import { ColorPalettePicker } from '@/components/ui/color-palette-picker'
import {
  ContextMenu,
  ContextMenuContent,
  ContextMenuItem,
  ContextMenuSub,
  ContextMenuSubContent,
  ContextMenuSubTrigger,
  ContextMenuTrigger,
} from '@/components/ui/context-menu'
import { Input } from '@/components/ui/input'
import { Popover, PopoverContent, PopoverTrigger } from '@/components/ui/popover'
import { DEFAULT_GROUP_COLOR, DEFAULT_TAG_COLOR } from '@/config/ui/colors'
import { DraggableTagRow } from '@/features/tags/components/DraggableTagRow'
import { TagActionMenuItems } from '@/features/tags/components/TagActionMenuItems'
import { useUpdateTag } from '@/features/tags/hooks/use-tags'
import { useTagInspectorStore } from '@/features/tags/stores/useTagInspectorStore'
import { useTagSelectionStore } from '@/features/tags/stores/useTagSelectionStore'
import type { Tag, TagGroup } from '@/features/tags/types'
import { cn } from '@/lib/utils'
import { format } from 'date-fns'
import { ja } from 'date-fns/locale'
import { Folder, Hash } from 'lucide-react'
import { useTranslations } from 'next-intl'
import type { ReactNode } from 'react'
import { useCallback, useState } from 'react'

// ============================================
// セル内容コンポーネント（DataTable用）
// ============================================

interface TagCellContentProps {
  /** 表示するタグ */
  tag: Tag
  /** 列ID */
  columnId: string
  /** グループ一覧 */
  groups: TagGroup[]
  /** 全タグ一覧（グループ内タグ数計算用） */
  allTags: Tag[]
  /** プラン数のマップ */
  planCounts: Record<string, number>
  /** 最終使用日時のマップ */
  lastUsed: Record<string, string>
}

/**
 * タグテーブルのセル内容をレンダリング
 * DataTableのrender関数から使用
 */
export function TagCellContent({ tag, columnId, groups, allTags, planCounts, lastUsed }: TagCellContentProps) {
  const t = useTranslations()
  const { openInspector } = useTagInspectorStore()
  const updateTagMutation = useUpdateTag()

  // インライン編集の状態
  const [editingField, setEditingField] = useState<'name' | null>(null)
  const [editValue, setEditValue] = useState('')

  // 日時フォーマット関数
  const formatDate = (date: Date | string) => {
    const d = typeof date === 'string' ? new Date(date) : date
    return format(d, 'yyyy/MM/dd HH:mm', { locale: ja })
  }

  // インライン編集キャンセル
  const cancelEditing = useCallback(() => {
    setEditingField(null)
    setEditValue('')
  }, [])

  // インライン編集保存
  const saveInlineEdit = useCallback(async () => {
    if (!editingField || editValue.trim() === '') {
      cancelEditing()
      return
    }
    try {
      await updateTagMutation.mutateAsync({
        id: tag.id,
        data: { [editingField]: editValue.trim() },
      })
      cancelEditing()
    } catch (error) {
      console.error('Failed to update tag:', error)
    }
  }, [editingField, editValue, updateTagMutation, tag.id, cancelEditing])

  // グループ情報
  const group = tag.group_id ? groups.find((g) => g.id === tag.group_id) : null
  const groupTagCount = group ? allTags.filter((t) => t.group_id === group.id && t.is_active).length : 0

  switch (columnId) {
    case 'id':
      return <span className="text-muted-foreground font-mono text-sm">t-{tag.tag_number}</span>

    case 'name':
      return (
        <div className="flex items-center gap-2">
          <Popover>
            <PopoverTrigger asChild>
              <Button
                type="button"
                variant="ghost"
                size="icon-sm"
                className="shrink-0"
                aria-label={t('tags.page.changeColor')}
              >
                <Hash className="h-4 w-4" style={{ color: tag.color || DEFAULT_TAG_COLOR }} />
              </Button>
            </PopoverTrigger>
            <PopoverContent className="w-auto p-3" align="start">
              <ColorPalettePicker
                selectedColor={tag.color || DEFAULT_TAG_COLOR}
                onColorSelect={(color) => {
                  updateTagMutation.mutate({ id: tag.id, data: { color } })
                }}
              />
            </PopoverContent>
          </Popover>
          {editingField === 'name' ? (
            <Input
              value={editValue}
              onChange={(e) => setEditValue(e.target.value)}
              onBlur={saveInlineEdit}
              onKeyDown={(e) => {
                if (e.key === 'Enter') saveInlineEdit()
                else if (e.key === 'Escape') cancelEditing()
              }}
              autoFocus
              className="h-7 px-2"
            />
          ) : (
            <span
              className="min-w-0 flex-1 cursor-pointer truncate font-medium hover:underline"
              onClick={() => openInspector(tag.id)}
            >
<<<<<<< HEAD
              {tag.name}
=======
              {tag.name} <span className="text-muted-foreground">({planCounts[tag.id] || 0})</span>
>>>>>>> eef6ff03
            </span>
          )}
        </div>
      )

    case 'description':
      return (
        <span className="text-muted-foreground block max-w-[200px] truncate">
          {tag.description || (
            <span className="opacity-0 transition-opacity group-hover:opacity-100">
              {t('tags.page.addDescription')}
            </span>
          )}
        </span>
      )

    case 'group':
      return group ? (
        <div className="flex items-center gap-1">
          <Folder className="h-4 w-4 shrink-0" style={{ color: group.color || DEFAULT_GROUP_COLOR }} />
          <span className="text-sm">{group.name}</span>
        </div>
      ) : (
        <span className="text-muted-foreground text-sm opacity-0 transition-opacity group-hover:opacity-100">
          {t('tags.page.addGroup')}
        </span>
      )

    case 'created_at':
      return <span className="text-muted-foreground text-xs">{formatDate(tag.created_at)}</span>

    case 'last_used': {
      const lastUsedDate = lastUsed[tag.id]
      return <span className="text-muted-foreground text-xs">{lastUsedDate ? formatDate(lastUsedDate) : '-'}</span>
    }

    default:
      return null
  }
}

// ============================================
// 行ラッパーコンポーネント（DataTable用）
// ============================================

interface TagRowWrapperProps {
  /** タグデータ */
  tag: Tag
  /** 子要素（DataTableの行） */
  children: ReactNode
  /** 選択状態 */
  isSelected: boolean
  /** グループ一覧 */
  groups: TagGroup[]
  /** グループ移動時のコールバック */
  onMoveToGroup: (tag: Tag, groupId: string | null) => void
  /** アーカイブ確認ダイアログを開く */
  onArchiveConfirm: (tag: Tag) => void
  /** 削除確認ダイアログを開く */
  onDeleteConfirm: (tag: Tag) => void
}

/**
 * タグ行のラッパー（コンテキストメニュー + ドラッグ&ドロップ）
 * DataTableのrowWrapper propから使用
 */
export function TagRowWrapper({
  tag,
  children,
  isSelected,
  groups,
  onMoveToGroup,
  onArchiveConfirm,
  onDeleteConfirm,
}: TagRowWrapperProps) {
  const t = useTranslations()
  const { openInspector, entityId: inspectorTagId, isOpen: isInspectorOpen } = useTagInspectorStore()
  const { setSelectedIds } = useTagSelectionStore()

  // Inspectorで開いているタグかどうか
  const isInspectorActive = isInspectorOpen && inspectorTagId === tag.id

  // インライン編集開始（名前編集）
  // Note: インライン編集はTagCellContent内で状態管理されるため、
  // ここでは何もしない（将来的にはコンテキストで共有することも可能）
  const handleStartEdit = useCallback(() => {}, [])

  return (
    <ContextMenu modal={false}>
      <ContextMenuTrigger asChild>
        <DraggableTagRow
          id={tag.id}
          className={cn(
            isSelected && 'bg-primary-state-selected hover:bg-state-dragged',
            !isSelected && isInspectorActive && 'bg-state-hover'
          )}
          onContextMenu={() => {
            if (!isSelected) {
              setSelectedIds([tag.id])
            }
          }}
        >
          {children}
        </DraggableTagRow>
      </ContextMenuTrigger>
      <ContextMenuContent>
        <TagActionMenuItems
          tag={tag}
          groups={groups}
          onView={() => openInspector(tag.id)}
          onEdit={handleStartEdit}
          onMoveToGroup={onMoveToGroup}
          onArchive={onArchiveConfirm}
          onDelete={onDeleteConfirm}
          t={t}
          renderMenuItem={({ icon, label, onClick, variant }) => (
            <ContextMenuItem
              onClick={onClick}
              className={
                variant === 'destructive'
                  ? 'text-destructive hover:bg-destructive hover:text-destructive-foreground'
                  : ''
              }
            >
              {icon}
              {label}
            </ContextMenuItem>
          )}
          renderSubMenu={({ trigger, items }) => (
            <ContextMenuSub>
              <ContextMenuSubTrigger>
                {trigger.icon}
                {trigger.label}
              </ContextMenuSubTrigger>
              <ContextMenuSubContent className="min-w-48">
                {items.map((item) => (
                  <ContextMenuItem key={item.key} onClick={item.onClick}>
                    {item.icon}
                    {item.label}
                  </ContextMenuItem>
                ))}
              </ContextMenuSubContent>
            </ContextMenuSub>
          )}
        />
      </ContextMenuContent>
    </ContextMenu>
  )
}<|MERGE_RESOLUTION|>--- conflicted
+++ resolved
@@ -51,7 +51,14 @@
  * タグテーブルのセル内容をレンダリング
  * DataTableのrender関数から使用
  */
-export function TagCellContent({ tag, columnId, groups, allTags, planCounts, lastUsed }: TagCellContentProps) {
+export function TagCellContent({
+  tag,
+  columnId,
+  groups,
+  allTags: _allTags,
+  planCounts: _planCounts,
+  lastUsed,
+}: TagCellContentProps) {
   const t = useTranslations()
   const { openInspector } = useTagInspectorStore()
   const updateTagMutation = useUpdateTag()
@@ -91,7 +98,6 @@
 
   // グループ情報
   const group = tag.group_id ? groups.find((g) => g.id === tag.group_id) : null
-  const groupTagCount = group ? allTags.filter((t) => t.group_id === group.id && t.is_active).length : 0
 
   switch (columnId) {
     case 'id':
@@ -138,11 +144,7 @@
               className="min-w-0 flex-1 cursor-pointer truncate font-medium hover:underline"
               onClick={() => openInspector(tag.id)}
             >
-<<<<<<< HEAD
               {tag.name}
-=======
-              {tag.name} <span className="text-muted-foreground">({planCounts[tag.id] || 0})</span>
->>>>>>> eef6ff03
             </span>
           )}
         </div>
