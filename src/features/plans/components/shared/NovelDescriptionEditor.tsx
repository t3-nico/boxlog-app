--- conflicted
+++ resolved
@@ -82,11 +82,7 @@
           const html = editor.getHTML()
           onChange(html)
         }}
-<<<<<<< HEAD
-        className="text-muted-foreground min-h-[1.5rem] rounded-md border-0 bg-transparent pr-1 pl-0 text-sm shadow-none focus-visible:ring-0"
-=======
         className="text-muted-foreground hover:bg-state-hover flex min-h-8 items-center rounded-md border-0 bg-transparent px-2 py-1 text-sm shadow-none transition-colors focus-visible:ring-0"
->>>>>>> 2860c320
       >
         <EditorCommand className="novel-command-menu bg-popover border-border z-50 h-auto max-h-80 overflow-y-auto rounded-md border shadow-md transition-all">
           <EditorCommandEmpty className="text-muted-foreground px-3 py-2 text-sm">No results</EditorCommandEmpty>
