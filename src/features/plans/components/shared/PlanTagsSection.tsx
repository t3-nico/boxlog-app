--- conflicted
+++ resolved
@@ -56,16 +56,7 @@
       <div className="flex h-[32px] items-center gap-2">
         <Tag className="text-muted-foreground h-4 w-4 flex-shrink-0" />
         <div className="min-w-0 flex-1">
-<<<<<<< HEAD
-          <div
-            className="bg-popover flex max-h-[5.25rem] flex-wrap items-center gap-2 overflow-y-auto pr-2"
-            style={{
-              scrollbarColor: 'var(--color-muted-foreground) var(--color-popover)',
-            }}
-          >
-=======
           <div className="bg-card dark:bg-card flex max-h-[5.25rem] flex-wrap items-center gap-2 overflow-y-auto pr-2">
->>>>>>> 058e2d24
             {/* 選択済みタグを表示 */}
             {selectedTags.map((tag) => (
               <Badge
