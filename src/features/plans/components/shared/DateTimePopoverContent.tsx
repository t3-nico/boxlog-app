'use client'

import { MiniCalendar } from '@/components/common/MiniCalendar'
import { Button } from '@/components/ui/button'
import { Tooltip, TooltipContent, TooltipTrigger } from '@/components/ui/tooltip'
import { ReminderSelect } from '@/features/plans/components/shared/ReminderSelect'
import { TimeSelect } from '@/features/plans/components/shared/TimeSelect'
import { useAutoAdjustEndTime } from '@/features/plans/hooks/useAutoAdjustEndTime'
import { Bell, Check, Clock, Repeat } from 'lucide-react'
import { useRef, useState } from 'react'

interface DateTimePopoverContentProps {
  selectedDate?: Date | undefined
  onDateSelect: (date: Date | undefined) => void
  startTime: string
  onStartTimeChange: (time: string) => void
  endTime: string
  onEndTimeChange: (time: string) => void
  reminderType: string
  onReminderChange: (type: string) => void
  recurrenceRule?: string | null | undefined
  recurrenceType?: 'none' | 'daily' | 'weekly' | 'monthly' | 'yearly' | 'weekdays' | undefined
  onRepeatTypeChange: (type: string) => void
  onRecurrenceRuleChange: (rule: string | null) => void
}

// 繰り返しオプション
const RECURRENCE_OPTIONS = [
  { value: '', label: '選択しない' },
  { value: '毎日', label: '毎日' },
  { value: '毎週', label: '毎週' },
  { value: '毎月', label: '毎月' },
  { value: '毎年', label: '毎年' },
  { value: '平日', label: '平日（月〜金）' },
] as const

/**
 * 日付・時刻・通知・繰り返し設定のPopover内容コンポーネント
 * Inspectorスタイル（アイコン左、コンパクトなインライン形式）
 */
export function DateTimePopoverContent({
  selectedDate,
  onDateSelect,
  startTime,
  onStartTimeChange,
  endTime,
  onEndTimeChange,
  reminderType,
  onReminderChange,
  recurrenceRule,
  recurrenceType,
  onRepeatTypeChange,
  onRecurrenceRuleChange,
}: DateTimePopoverContentProps) {
  const [showRecurrencePopover, setShowRecurrencePopover] = useState(false)
  const recurrenceRef = useRef<HTMLDivElement>(null)

  // バリデーション: 繰り返しは日付が必須、通知は日付と開始時刻が必須
  const isRecurrenceDisabled = !selectedDate
  const isReminderDisabled = !selectedDate || !startTime

  // 時刻自動調整フック
  const { handleStartTimeChange: autoStartTimeChange, handleEndTimeChange: autoEndTimeChange } = useAutoAdjustEndTime(
    startTime,
    endTime,
    onEndTimeChange
  )

  // 開始時刻変更ハンドラー
  const handleStartTimeChange = (time: string) => {
    autoStartTimeChange(time)
    onStartTimeChange(time)
  }

  // 終了時刻変更ハンドラー
  const handleEndTimeChange = (time: string) => {
    autoEndTimeChange(time)
    onEndTimeChange(time)
  }

  // 繰り返し表示テキスト
  const recurrenceDisplayText = (() => {
    if (recurrenceRule) return 'カスタム'
    if (recurrenceType && recurrenceType !== 'none') {
      const typeMap: Record<string, string> = {
        daily: '毎日',
        weekly: '毎週',
        monthly: '毎月',
        yearly: '毎年',
        weekdays: '平日',
      }
      return typeMap[recurrenceType] || '繰り返し'
    }
    return '繰り返し'
  })()

  const hasRecurrence = recurrenceRule || (recurrenceType && recurrenceType !== 'none')

  return (
    <div>
      {/* カレンダー（直接表示） */}
<<<<<<< HEAD
      <MiniCalendar selectedDate={selectedDate} onDateSelect={onDateSelect} allowClear />
=======
      <MiniCalendar selectedDate={selectedDate} onDateSelect={onDateSelect} />
>>>>>>> a6a9e8c4

      {/* 時刻行 */}
      <div className="border-border/50 border-t">
        <div className="flex min-h-10 items-center gap-2 px-3 py-2">
          <Clock className="text-muted-foreground size-4 flex-shrink-0" />
          <div className="flex flex-1 flex-col gap-1">
            <div className="flex h-8 items-center">
              <TimeSelect value={startTime} onChange={handleStartTimeChange} label="" disabled={!selectedDate} />
              <span className="text-muted-foreground mx-1">→</span>
              <TimeSelect
                value={endTime}
                onChange={handleEndTimeChange}
                label=""
                disabled={!selectedDate || !startTime}
                minTime={startTime}
              />
            </div>
          </div>
        </div>
      </div>

      {/* 繰り返し行 */}
      <div className="border-border/50 border-t">
        <div className="flex min-h-10 items-center gap-2 px-3 py-2">
          <Repeat className="text-muted-foreground size-4 flex-shrink-0" />
          <div className="flex flex-1 flex-col gap-1">
            <div className="relative flex h-8 items-center" ref={recurrenceRef}>
              <Tooltip>
                <TooltipTrigger asChild>
                  <Button
                    variant="ghost"
                    size="sm"
                    className={`h-8 px-2 text-sm ${hasRecurrence ? 'text-foreground' : 'text-muted-foreground'}`}
                    type="button"
                    disabled={isRecurrenceDisabled}
                    onClick={(e) => {
                      e.stopPropagation()
                      if (!isRecurrenceDisabled) {
                        setShowRecurrencePopover(!showRecurrencePopover)
                      }
                    }}
                  >
                    {hasRecurrence ? recurrenceDisplayText : '繰り返し'}
                  </Button>
                </TooltipTrigger>
                {isRecurrenceDisabled && (
                  <TooltipContent>
                    <p className="text-xs">日付を先に設定してください</p>
                  </TooltipContent>
                )}
              </Tooltip>

              {showRecurrencePopover && !isRecurrenceDisabled && (
                <div className="border-border bg-popover absolute top-10 left-0 z-50 w-48 rounded-md border shadow-md">
                  <div className="p-1">
                    <button
                      className="hover:bg-state-hover flex w-full items-center justify-between rounded-sm px-2 py-1.5 text-left text-sm"
                      onClick={() => {
                        onRepeatTypeChange('')
                        onRecurrenceRuleChange(null)
                        setShowRecurrencePopover(false)
                      }}
                      type="button"
                    >
                      選択しない
                      {!hasRecurrence && <Check className="text-primary h-4 w-4" />}
                    </button>
                    <div className="border-border my-1 border-t" />
                    {RECURRENCE_OPTIONS.slice(1).map((option) => (
                      <button
                        key={option.value}
                        className="hover:bg-state-hover flex w-full items-center justify-between rounded-sm px-2 py-1.5 text-left text-sm"
                        onClick={() => {
                          onRepeatTypeChange(option.value)
                          onRecurrenceRuleChange(null)
                          setShowRecurrencePopover(false)
                        }}
                        type="button"
                      >
                        {option.label}
                        {recurrenceDisplayText === option.value && <Check className="text-primary h-4 w-4" />}
                      </button>
                    ))}
                  </div>
                </div>
              )}
            </div>
          </div>
        </div>
      </div>

      {/* 通知行 */}
      <div className="border-border/50 border-t">
        <div className="flex min-h-10 items-center gap-2 px-3 py-2">
          <Bell className="text-muted-foreground size-4 flex-shrink-0" />
          <div className="flex h-8 flex-1 items-center">
            <Tooltip>
              <TooltipTrigger asChild>
                <div>
                  <ReminderSelect
                    value={reminderType}
                    onChange={onReminderChange}
                    variant="inspector"
                    disabled={isReminderDisabled}
                  />
                </div>
              </TooltipTrigger>
              {isReminderDisabled && (
                <TooltipContent>
                  <p className="text-xs">日付と開始時刻を先に設定してください</p>
                </TooltipContent>
              )}
            </Tooltip>
          </div>
        </div>
      </div>
    </div>
  )
}<|MERGE_RESOLUTION|>--- conflicted
+++ resolved
@@ -99,11 +99,7 @@
   return (
     <div>
       {/* カレンダー（直接表示） */}
-<<<<<<< HEAD
-      <MiniCalendar selectedDate={selectedDate} onDateSelect={onDateSelect} allowClear />
-=======
       <MiniCalendar selectedDate={selectedDate} onDateSelect={onDateSelect} />
->>>>>>> a6a9e8c4
 
       {/* 時刻行 */}
       <div className="border-border/50 border-t">
