'use client'

import { MiniCalendar } from '@/components/common/MiniCalendar'
<<<<<<< HEAD
import { format } from 'date-fns'
import { ja } from 'date-fns/locale'
=======
import { useDateFormat } from '@/features/settings/hooks/useDateFormat'
>>>>>>> 2860c320

interface DatePickerPopoverProps {
  selectedDate: Date | undefined
  onDateChange: (date: Date | undefined) => void
  placeholder?: string
  className?: string
}

/**
 * DatePickerPopover - MiniCalendar Popover版のラッパー
 *
 * **機能**:
 * - ボタンクリックでカレンダーPopover表示
 * - 日付選択後に自動的に閉じる
 * - 月/年のドロップダウン選択対応
 */
export function DatePickerPopover({ selectedDate, onDateChange, placeholder = '日付を選択' }: DatePickerPopoverProps) {
  const { formatDate } = useDateFormat()

  return (
    <MiniCalendar
      asPopover
      popoverTrigger={
        <button
          type="button"
<<<<<<< HEAD
          className="text-muted-foreground data-[state=selected]:text-foreground inline-flex h-8 items-center rounded-md pr-2 pl-0 text-sm transition-colors"
=======
          className="text-muted-foreground data-[state=selected]:text-foreground hover:bg-state-hover inline-flex h-8 items-center rounded-md px-2 text-sm transition-colors"
>>>>>>> 2860c320
          data-state={selectedDate ? 'selected' : undefined}
        >
          {selectedDate ? formatDate(selectedDate) : placeholder}
        </button>
      }
      selectedDate={selectedDate}
      onDateSelect={onDateChange}
      popoverAlign="start"
    />
  )
}<|MERGE_RESOLUTION|>--- conflicted
+++ resolved
@@ -1,12 +1,7 @@
 'use client'
 
 import { MiniCalendar } from '@/components/common/MiniCalendar'
-<<<<<<< HEAD
-import { format } from 'date-fns'
-import { ja } from 'date-fns/locale'
-=======
 import { useDateFormat } from '@/features/settings/hooks/useDateFormat'
->>>>>>> 2860c320
 
 interface DatePickerPopoverProps {
   selectedDate: Date | undefined
@@ -32,11 +27,7 @@
       popoverTrigger={
         <button
           type="button"
-<<<<<<< HEAD
-          className="text-muted-foreground data-[state=selected]:text-foreground inline-flex h-8 items-center rounded-md pr-2 pl-0 text-sm transition-colors"
-=======
           className="text-muted-foreground data-[state=selected]:text-foreground hover:bg-state-hover inline-flex h-8 items-center rounded-md px-2 text-sm transition-colors"
->>>>>>> 2860c320
           data-state={selectedDate ? 'selected' : undefined}
         >
           {selectedDate ? formatDate(selectedDate) : placeholder}
