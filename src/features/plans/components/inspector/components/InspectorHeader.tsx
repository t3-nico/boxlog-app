--- conflicted
+++ resolved
@@ -77,11 +77,7 @@
   }
 
   return (
-<<<<<<< HEAD
-    <div className="flex h-10 items-center justify-between px-2 pt-2">
-=======
     <div className="flex h-10 items-center justify-between pt-2">
->>>>>>> a6a9e8c4
       <div className="flex items-center gap-1">
         <Tooltip>
           <TooltipTrigger asChild>
@@ -89,51 +85,17 @@
               {displayMode === 'popover' ? <X className="h-4 w-4" /> : <PanelRightClose className="h-4 w-4" />}
             </Button>
           </TooltipTrigger>
-<<<<<<< HEAD
-          <TooltipContent side="bottom" className="z-[200]">
-=======
           <TooltipContent side="bottom">
->>>>>>> a6a9e8c4
             <p>{t('actions.close')}</p>
           </TooltipContent>
         </Tooltip>
         <div className="flex items-center">
-<<<<<<< HEAD
           <Tooltip>
             <TooltipTrigger asChild>
               <Button
                 variant="ghost"
                 size="icon"
                 className="h-8 w-8"
-                onClick={onPrevious}
-                disabled={!hasPrevious}
-                aria-label={t('aria.previous')}
-              >
-                <ChevronUp className="h-6 w-6" />
-              </Button>
-            </TooltipTrigger>
-            <TooltipContent side="bottom" className="z-[200]">
-              <p>{t('aria.previous')}</p>
-            </TooltipContent>
-          </Tooltip>
-=======
->>>>>>> a6a9e8c4
-          <Tooltip>
-            <TooltipTrigger asChild>
-              <Button
-                variant="ghost"
-                size="icon"
-                className="h-8 w-8"
-<<<<<<< HEAD
-                onClick={onNext}
-                disabled={!hasNext}
-                aria-label={t('aria.next')}
-              >
-                <ChevronDown className="h-6 w-6" />
-              </Button>
-            </TooltipTrigger>
-            <TooltipContent side="bottom" className="z-[200]">
-=======
                 onClick={onPrevious}
                 disabled={!hasPrevious}
                 aria-label={t('aria.previous')}
@@ -159,7 +121,6 @@
               </Button>
             </TooltipTrigger>
             <TooltipContent side="bottom">
->>>>>>> a6a9e8c4
               <p>{t('aria.next')}</p>
             </TooltipContent>
           </Tooltip>
@@ -172,7 +133,7 @@
             <MoreHorizontal className="h-4 w-4" />
           </Button>
         </DropdownMenuTrigger>
-        <DropdownMenuContent align="end" className="z-[200] w-56">
+        <DropdownMenuContent align="end" className="w-56">
           <DropdownMenuItem onClick={handleDuplicate}>
             <Copy className="size-4" />
             複製する
