--- conflicted
+++ resolved
@@ -6,12 +6,6 @@
 import { Sheet, SheetContent, SheetTitle } from '@/components/ui/sheet'
 
 import { usePlan } from '../../hooks/usePlan'
-<<<<<<< HEAD
-import { usePlanTags } from '../../hooks/usePlanTags'
-import { useDeleteConfirmStore } from '../../stores/useDeleteConfirmStore'
-import { usePlanCacheStore } from '../../stores/usePlanCacheStore'
-=======
->>>>>>> db17cabf
 import { usePlanInspectorStore } from '../../stores/usePlanInspectorStore'
 import type { Plan } from '../../types/plan'
 
@@ -29,14 +23,7 @@
   const displayMode = usePlanInspectorStore((state) => state.displayMode)
   const closeInspector = usePlanInspectorStore((state) => state.closeInspector)
 
-<<<<<<< HEAD
-  // 削除確認ダイアログ（ストア経由で制御）
-  const openDeleteDialog = useDeleteConfirmStore((state) => state.openDialog)
-
-  const { data: planData, isLoading } = usePlan(planId!, { includeTags: true, enabled: !!planId })
-=======
   const { data: planData } = usePlan(planId!, { includeTags: true, enabled: !!planId })
->>>>>>> db17cabf
   const plan = (planData ?? null) as unknown as Plan | null
 
   // Resize hook (Sheet mode only)
@@ -50,36 +37,7 @@
       if (e.key === 'Escape') {
         closeInspector()
       }
-<<<<<<< HEAD
-    },
-    [planId, selectedTagIds, addPlanTag]
-  )
-
-  const handleRemoveTag = useCallback(
-    async (tagId: string) => {
-      if (!planId) return
-      const oldTagIds = selectedTagIds
-      setSelectedTagIds((prev) => prev.filter((id) => id !== tagId))
-      try {
-        await removePlanTag(planId, tagId)
-      } catch (error) {
-        console.error('Failed to remove tag:', error)
-        setSelectedTagIds(oldTagIds)
-      }
-    },
-    [planId, selectedTagIds, removePlanTag]
-  )
-
-  const handleDelete = useCallback(() => {
-    if (!planId) return
-    openDeleteDialog(planId, plan?.title ?? null, async () => {
-      await deletePlan.mutateAsync({ id: planId })
-      closeInspector()
-    })
-  }, [planId, plan?.title, openDeleteDialog, deletePlan, closeInspector])
-=======
     }
->>>>>>> db17cabf
 
     document.addEventListener('keydown', handleKeyDown)
     return () => document.removeEventListener('keydown', handleKeyDown)
