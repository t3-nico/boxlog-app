--- conflicted
+++ resolved
@@ -5,54 +5,17 @@
 import { useCallback, useEffect, useRef, useState } from 'react'
 
 import { Button } from '@/components/ui/button'
-<<<<<<< HEAD
-import {
-  DropdownMenu,
-  DropdownMenuContent,
-  DropdownMenuItem,
-  DropdownMenuSeparator,
-  DropdownMenuTrigger,
-} from '@/components/ui/dropdown-menu'
-=======
 import { Label } from '@/components/ui/label'
->>>>>>> 2b543a8f
 import { Sheet, SheetContent, SheetTitle } from '@/components/ui/sheet'
 import { Tabs, TabsContent, TabsList, TabsTrigger } from '@/components/ui/tabs'
 import { parseDateString, parseDatetimeString } from '@/features/calendar/utils/dateUtils'
-<<<<<<< HEAD
-import { useInboxFocusStore } from '@/features/inbox/stores/useInboxFocusStore'
-import { format } from 'date-fns'
-import {
-  CheckCircle,
-  CheckCircle2,
-  ChevronDown,
-  ChevronUp,
-  Circle,
-  Copy,
-  Edit,
-  ExternalLink,
-  FileText,
-  Link,
-  MoreHorizontal,
-  PanelRight,
-  Plus,
-  Repeat,
-  Save,
-  Tag,
-  Trash,
-  Trash2,
-} from 'lucide-react'
-import { useEffect, useMemo, useRef, useState } from 'react'
-=======
-
->>>>>>> 2b543a8f
+
 import { usePlan } from '../../hooks/usePlan'
 import { usePlanTags } from '../../hooks/usePlanTags'
 import { usePlanCacheStore } from '../../stores/usePlanCacheStore'
 import { usePlanInspectorStore } from '../../stores/usePlanInspectorStore'
 import type { Plan } from '../../types/plan'
 import { configToReadable, ruleToConfig } from '../../utils/rrule'
-import { getEffectiveStatus } from '../../utils/status'
 import { NovelDescriptionEditor } from '../shared/NovelDescriptionEditor'
 import { PlanDateTimeInput } from '../shared/PlanDateTimeInput'
 import { PlanTagsSection } from '../shared/PlanTagsSection'
@@ -90,247 +53,6 @@
   // UI state
   const titleRef = useRef<HTMLSpanElement>(null)
   const descriptionRef = useRef<HTMLTextAreaElement>(null)
-<<<<<<< HEAD
-  useEffect(() => {
-    if (descriptionRef.current && plan) {
-      const textarea = descriptionRef.current
-      textarea.style.height = 'auto'
-      const newHeight = Math.min(textarea.scrollHeight, 96) // 96px = 6rem (4行分)
-      textarea.style.height = `${newHeight}px`
-    }
-  }, [plan])
-
-  // Inspectorの幅管理
-  const [inspectorWidth, setInspectorWidth] = useState(540)
-  const [isResizing, setIsResizing] = useState(false)
-
-  // タグ変更ハンドラー（追加の差分を検出して実行）
-  const handleTagsChange = async (newTagIds: string[]) => {
-    if (!planId) return
-
-    const oldTagIds = selectedTagIds
-    const added = newTagIds.filter((id) => !oldTagIds.includes(id))
-
-    // 楽観的更新
-    setSelectedTagIds(newTagIds)
-
-    try {
-      // 追加されたタグを保存
-      for (const tagId of added) {
-        await addPlanTag(planId, tagId)
-      }
-    } catch (error) {
-      console.error('Failed to add tags:', error)
-      // エラー時は元に戻す
-      setSelectedTagIds(oldTagIds)
-    }
-  }
-
-  // タグ削除ハンドラー
-  const handleRemoveTag = async (tagId: string) => {
-    if (!planId) return
-
-    // 楽観的更新
-    const oldTagIds = selectedTagIds
-    setSelectedTagIds((prev) => prev.filter((id) => id !== tagId))
-
-    try {
-      await removePlanTag(planId, tagId)
-    } catch (error) {
-      console.error('Failed to remove tag:', error)
-      // エラー時は元に戻す
-      setSelectedTagIds(oldTagIds)
-    }
-  }
-
-  // リサイズハンドラー
-  const handleMouseDown = (e: React.MouseEvent) => {
-    setIsResizing(true)
-    e.preventDefault()
-  }
-
-  useEffect(() => {
-    const handleMouseMove = (e: MouseEvent) => {
-      if (!isResizing) return
-
-      const newWidth = window.innerWidth - e.clientX
-      // 最小400px、最大800px
-      if (newWidth >= 400 && newWidth <= 800) {
-        setInspectorWidth(newWidth)
-      }
-    }
-
-    const handleMouseUp = () => {
-      setIsResizing(false)
-    }
-
-    if (isResizing) {
-      document.addEventListener('mousemove', handleMouseMove)
-      document.addEventListener('mouseup', handleMouseUp)
-    }
-
-    return () => {
-      document.removeEventListener('mousemove', handleMouseMove)
-      document.removeEventListener('mouseup', handleMouseUp)
-    }
-  }, [isResizing])
-
-  const goToPrevious = () => {
-    if (hasPrevious) {
-      const prevPlanId = allPlans[currentIndex - 1]!.id
-      openInspector(prevPlanId)
-      setFocusedId(prevPlanId)
-    }
-  }
-
-  const goToNext = () => {
-    if (hasNext) {
-      const nextPlanId = allPlans[currentIndex + 1]!.id
-      openInspector(nextPlanId)
-      setFocusedId(nextPlanId)
-    }
-  }
-
-  // Mutations（Toast通知・キャッシュ無効化込み）
-  const { createPlan, updatePlan, deletePlan } = usePlanMutations()
-  const { createInstance } = usePlanInstanceMutations()
-  const { getCache } = usePlanCacheStore()
-
-  // 削除ハンドラー
-  const handleDelete = () => {
-    if (!planId || !plan) return
-
-    // 繰り返しプランの場合はダイアログを表示
-    if (isRecurringPlan(plan)) {
-      setRecurringDialogMode('delete')
-      setRecurringDialogOpen(true)
-      return
-    }
-
-    // 通常プランは確認後削除
-    if (confirm('このプランを削除しますか？')) {
-      deletePlan.mutate({ id: planId })
-      closeInspector()
-    }
-  }
-
-  // 繰り返しプラン削除/編集確認ハンドラー
-  const handleRecurringConfirm = async (scope: RecurringEditScope) => {
-    if (!planId || !plan) return
-
-    if (recurringDialogMode === 'delete') {
-      try {
-        switch (scope) {
-          case 'this':
-            // この日のみ例外として削除（cancelled例外を作成）
-            if (instanceDate) {
-              await createInstance.mutateAsync({
-                planId,
-                instanceDate,
-                exceptionType: 'cancelled',
-              })
-            } else {
-              // instanceDateがない場合は全削除にフォールバック
-              await deletePlan.mutateAsync({ id: planId })
-            }
-            break
-
-          case 'thisAndFuture':
-            // この日以降を終了: recurrence_end_date を更新
-            if (instanceDate) {
-              // 前日を終了日にする（この日は含めない）
-              const endDate = new Date(instanceDate)
-              endDate.setDate(endDate.getDate() - 1)
-              await updatePlan.mutateAsync({
-                id: planId,
-                data: {
-                  recurrence_end_date: endDate.toISOString().slice(0, 10),
-                },
-              })
-            } else {
-              // instanceDateがない場合は全削除にフォールバック
-              await deletePlan.mutateAsync({ id: planId })
-            }
-            break
-
-          case 'all':
-            // 親プラン自体を削除
-            await deletePlan.mutateAsync({ id: planId })
-            break
-        }
-        closeInspector()
-      } catch (err) {
-        console.error('Failed to delete recurring plan:', err)
-      }
-    }
-    setRecurringDialogOpen(false)
-  }
-
-  // IDコピー
-  const handleCopyId = () => {
-    if (!planId) return
-    navigator.clipboard.writeText(planId)
-  }
-
-  // 新しいタブで開く
-  const handleOpenInNewTab = () => {
-    if (!planId) return
-    window.open(`/plans/${planId}`, '_blank')
-  }
-
-  // 複製
-  const handleDuplicate = async () => {
-    if (!plan || !planData) return
-
-    try {
-      // プランを複製（タイトルに「のコピー」を追加）
-      const newPlan = await createPlan.mutateAsync({
-        title: `${plan.title}のコピー`,
-        description: plan.description ?? undefined,
-        status: 'todo', // 複製時はtodoにリセット
-        due_date: plan.due_date ?? undefined,
-        start_time: plan.start_time ?? undefined,
-        end_time: plan.end_time ?? undefined,
-        recurrence_type: plan.recurrence_type ?? undefined,
-        recurrence_end_date: plan.recurrence_end_date ?? undefined,
-        recurrence_rule: plan.recurrence_rule ?? undefined,
-        reminder_minutes: plan.reminder_minutes ?? undefined,
-      })
-
-      // タグも複製（planDataからタグ情報を取得）
-      if ('tags' in planData && Array.isArray(planData.tags) && planData.tags.length > 0) {
-        for (const tag of planData.tags) {
-          await addPlanTag(newPlan.id, tag.id)
-        }
-      }
-
-      // 複製したプランをInspectorで開く
-      openInspector(newPlan.id)
-    } catch (err) {
-      console.error('Failed to duplicate plan:', err)
-    }
-  }
-
-  // リンクをコピー
-  const handleCopyLink = () => {
-    if (!planId) return
-    const url = `${window.location.origin}/plans/${planId}`
-    navigator.clipboard.writeText(url)
-  }
-
-  // テンプレートとして保存
-  const handleSaveAsTemplate = () => {
-    if (!plan) return
-    // TODO: テンプレート保存ロジックを実装
-    console.log('Save as template:', plan)
-  }
-
-  // デバウンスタイマー
-  const debounceTimerRef = useRef<NodeJS.Timeout | null>(null)
-
-  // ローカル状態（UI用）
-=======
->>>>>>> 2b543a8f
   const [selectedDate, setSelectedDate] = useState<Date | undefined>()
   const [startTime, setStartTime] = useState('')
   const [endTime, setEndTime] = useState('')
@@ -441,17 +163,6 @@
     }
   }, [plan])
 
-<<<<<<< HEAD
-    // 新しいタイマーを設定（500ms後に保存）
-    debounceTimerRef.current = setTimeout(() => {
-      const updateData: Record<string, string | undefined> = {}
-
-      // フィールドに応じて適切な型で設定
-      if (field === 'status' && value) {
-        updateData.status = value as 'todo' | 'doing' | 'done'
-      } else {
-        updateData[field] = value
-=======
   // Handlers
   const handleTagsChange = useCallback(
     async (newTagIds: string[]) => {
@@ -466,7 +177,6 @@
       } catch (error) {
         console.error('Failed to add tags:', error)
         setSelectedTagIds(oldTagIds)
->>>>>>> 2b543a8f
       }
     },
     [planId, selectedTagIds, addPlanTag]
@@ -487,44 +197,11 @@
     [planId, selectedTagIds, removePlanTag]
   )
 
-<<<<<<< HEAD
-  // 開始時間変更時の保存
-  const handleStartTimeChange = (time: string) => {
-    setStartTime(time)
-    if (time && selectedDate) {
-      const [hours, minutes] = time.split(':').map(Number)
-      const dateTime = new Date(selectedDate)
-      dateTime.setHours(hours ?? 0, minutes ?? 0, 0, 0)
-      autoSave('start_time', dateTime.toISOString())
-    } else {
-      // 時間をクリアする場合：due_date, start_time, end_time を null に、status を todo に
-      if (planId) {
-        // 既存のタイマーをクリア
-        if (debounceTimerRef.current) {
-          clearTimeout(debounceTimerRef.current)
-        }
-        debounceTimerRef.current = setTimeout(() => {
-          updatePlan.mutate({
-            id: planId,
-            data: {
-              due_date: null,
-              start_time: null,
-              end_time: null,
-              status: 'todo',
-            },
-          })
-        }, 500)
-        // ローカル状態もクリア
-        setEndTime('')
-        setSelectedDate(undefined)
-      }
-=======
   const handleDelete = useCallback(() => {
     if (!planId) return
     if (confirm('このプランを削除しますか？')) {
       deletePlan.mutate({ id: planId })
       closeInspector()
->>>>>>> 2b543a8f
     }
   }, [planId, deletePlan, closeInspector])
 
@@ -536,33 +213,6 @@
     [autoSave]
   )
 
-<<<<<<< HEAD
-  // 終了時間変更時の保存
-  const handleEndTimeChange = (time: string) => {
-    setEndTime(time)
-    if (time && selectedDate) {
-      const [hours, minutes] = time.split(':').map(Number)
-      const dateTime = new Date(selectedDate)
-      dateTime.setHours(hours ?? 0, minutes ?? 0, 0, 0)
-      autoSave('end_time', dateTime.toISOString())
-    } else {
-      // end_time のみクリア（start_time はそのまま）
-      if (planId) {
-        if (debounceTimerRef.current) {
-          clearTimeout(debounceTimerRef.current)
-        }
-        debounceTimerRef.current = setTimeout(() => {
-          updatePlan.mutate({
-            id: planId,
-            data: {
-              end_time: null,
-            },
-          })
-        }, 500)
-      }
-    }
-  }
-=======
   const handleStartTimeChange = useCallback(
     (time: string) => {
       setStartTime(time)
@@ -577,7 +227,6 @@
     },
     [selectedDate, autoSave]
   )
->>>>>>> 2b543a8f
 
   const handleEndTimeChange = useCallback(
     (time: string) => {
@@ -684,59 +333,27 @@
               </TabsList>
 
               <TabsContent value="details">
-<<<<<<< HEAD
-                {/* タイトル + チェックボックス */}
-=======
                 {/* Title */}
->>>>>>> 2b543a8f
                 <div className="px-6 pt-4 pb-2">
-                  <div className="flex items-start gap-2">
-                    {/* Done チェックボックス - タイトルの1行目と垂直中央揃え */}
-                    <button
-                      type="button"
-                      onClick={() => {
-                        const effectiveStatus = getEffectiveStatus(plan)
-                        const newStatus = effectiveStatus === 'done' ? 'todo' : 'done'
-                        updatePlan.mutate({
-                          id: plan.id,
-                          data: { status: newStatus },
-                        })
-                      }}
-                      className="flex h-[2.5rem] flex-shrink-0 items-center transition-colors hover:opacity-80"
-                      aria-label={getEffectiveStatus(plan) === 'done' ? '未完了に戻す' : '完了にする'}
+                  <div className="inline">
+                    <span
+                      ref={titleRef}
+                      contentEditable
+                      suppressContentEditableWarning
+                      onBlur={(e) => autoSave('title', e.currentTarget.textContent || '')}
+                      className="bg-popover border-0 px-0 text-[2rem] font-bold outline-none"
+                      style={{ fontSize: 'var(--font-size-xl)' }}
                     >
-                      {(() => {
-                        const status = getEffectiveStatus(plan)
-                        if (status === 'done') {
-                          return <CheckCircle2 className="text-success h-[1.5rem] w-[1.5rem]" />
-                        }
-                        if (status === 'doing') {
-                          return <Circle className="text-primary h-[1.5rem] w-[1.5rem]" />
-                        }
-                        // todo
-                        return <Circle className="text-muted-foreground h-[1.5rem] w-[1.5rem]" />
-                      })()}
-                    </button>
-                    <div className="inline">
+                      {plan.title}
+                    </span>
+                    {plan.plan_number && (
                       <span
-                        ref={titleRef}
-                        contentEditable
-                        suppressContentEditableWarning
-                        onBlur={(e) => autoSave('title', e.currentTarget.textContent || '')}
-                        className="bg-popover border-0 px-0 text-[2rem] font-bold outline-none"
+                        className="text-muted-foreground ml-4 text-[2rem]"
                         style={{ fontSize: 'var(--font-size-xl)' }}
                       >
-                        {plan.title}
+                        #{plan.plan_number}
                       </span>
-                      {plan.plan_number && (
-                        <span
-                          className="text-muted-foreground ml-4 text-[2rem]"
-                          style={{ fontSize: 'var(--font-size-xl)' }}
-                        >
-                          #{plan.plan_number}
-                        </span>
-                      )}
-                    </div>
+                    )}
                   </div>
                 </div>
 
@@ -892,8 +509,6 @@
                     </div>
                   </div>
                 </div>
-<<<<<<< HEAD
-=======
 
                 {/* Status */}
                 <div className="flex flex-col gap-4 px-6 py-4">
@@ -913,7 +528,6 @@
                     </select>
                   </div>
                 </div>
->>>>>>> 2b543a8f
               </TabsContent>
 
               <TabsContent value="activity">
