import { api } from '@/lib/trpc'
import type { UpdatePlanInput } from '@/schemas/plans/plan'
import { useTranslations } from 'next-intl'
import { toast } from 'sonner'
import { usePlanCacheStore } from '../stores/usePlanCacheStore'
import { usePlanInspectorStore } from '../stores/usePlanInspectorStore'

/**
 * Plan Mutations Hook（作成・更新・削除）
 *
 * すべてのPlan操作を一元管理
 * - Toast通知
 * - キャッシュ無効化（全ビュー自動更新）
 * - Zustandキャッシュ（即座の同期）
 * - エラーハンドリング
 *
 * @example
 * ```tsx
 * const { createPlan, updatePlan, deletePlan } = usePlanMutations()
 *
 * // 作成
 * createPlan.mutate({ title: 'New Plan', status: 'todo' })
 *
 * // 更新
 * updatePlan.mutate({ id: '123', data: { title: 'Updated' } })
 *
 * // 削除
 * deletePlan.mutate({ id: '123' })
 * ```
 */
export function usePlanMutations() {
  const t = useTranslations()
  const utils = api.useUtils()
  const { closeInspector, openInspector } = usePlanInspectorStore()
  const { updateCache, clearCache, setIsMutating } = usePlanCacheStore()

  // ✨ 作成
  const createPlan = api.plans.create.useMutation({
    onSuccess: (newPlan) => {
      // 1. キャッシュを即座に更新（リアルタイム反映）
      // plan_tags を空配列で初期化（既存のリストデータと同じ形式に合わせる）
      const newPlanWithTags = { ...newPlan, plan_tags: [] }

      utils.plans.list.setData(undefined, (oldData) => {
        if (!oldData) return [newPlanWithTags]
        // 重複を防ぐ
        const exists = oldData.some((p) => p.id === newPlan.id)
        if (exists) return oldData
        return [...oldData, newPlanWithTags]
      })

      // 2. Toast通知
      toast.success(t('common.plan.created', { title: newPlan.title }), {
        action: {
          label: t('common.plan.open'),
          onClick: () => {
            openInspector(newPlan.id)
          },
        },
      })

      // 3. 個別プランのキャッシュを設定
      utils.plans.getById.setData({ id: newPlan.id }, newPlan)
    },
    onError: (error) => {
      console.error('[usePlanMutations] Create error:', error)
      // エラーメッセージがZodバリデーションエラーの翻訳キー形式の場合、直接表示
      const errorMessage = error.message.includes('validation.')
        ? t(error.message as Parameters<typeof t>[0])
        : error.message
      toast.error(t('common.plan.createFailed', { error: errorMessage }))
    },
  })

  // ✨ 更新
  const updatePlan = api.plans.update.useMutation({
    onMutate: async ({ id, data }) => {
      // 0. mutation開始フラグを設定（Realtime二重更新防止）
      setIsMutating(true)

      // 1. 進行中のクエリをキャンセル（競合回避）
      await utils.plans.list.cancel()
      await utils.plans.getById.cancel({ id })

      // 2. 現在のデータをスナップショット（ロールバック用）
      const previousPlans = utils.plans.list.getData()
      const previousPlan = utils.plans.getById.getData({ id })

      // 3. 楽観的更新: Zustandキャッシュを即座に更新（全コンポーネントに即座に反映）
      const updateData: UpdatePlanInput = {}

      // 繰り返し設定
      if (data.recurrence_type !== undefined || data.recurrence_rule !== undefined) {
        if (data.recurrence_type !== undefined) updateData.recurrence_type = data.recurrence_type
        if (data.recurrence_rule !== undefined) updateData.recurrence_rule = data.recurrence_rule
      }

      // 日時変更（ドラッグ&ドロップ）
      if (data.start_time !== undefined) updateData.start_time = data.start_time
      if (data.end_time !== undefined) updateData.end_time = data.end_time
      if (data.due_date !== undefined) updateData.due_date = data.due_date

      // その他のフィールド
      if (data.title !== undefined) updateData.title = data.title
      if (data.status !== undefined) updateData.status = data.status
      if (data.description !== undefined) updateData.description = data.description
      if (data.reminder_minutes !== undefined) updateData.reminder_minutes = data.reminder_minutes

      // Zustandキャッシュを更新
      if (Object.keys(updateData).length > 0) {
        updateCache(id, updateData as Parameters<typeof updateCache>[1])
      }

      // 4. TanStack Queryキャッシュを楽観的に更新
      // リストキャッシュを更新（フィルターなし）
      utils.plans.list.setData(undefined, (oldData): typeof oldData => {
        if (!oldData) return undefined
        return oldData.map((plan) =>
          plan.id === id ? ({ ...plan, ...updateData } as typeof plan) : plan
        ) as typeof oldData
      })

      // リストキャッシュを更新（空オブジェクトフィルター）
      utils.plans.list.setData({}, (oldData): typeof oldData => {
        if (!oldData) return undefined
        return oldData.map((plan) =>
          plan.id === id ? ({ ...plan, ...updateData } as typeof plan) : plan
        ) as typeof oldData
      })

      // 個別プランキャッシュを更新
      utils.plans.getById.setData({ id }, (oldData) => {
        if (!oldData) return undefined
        return Object.assign({}, oldData, updateData)
      })

      return { id, previousPlans, previousPlan }
    },
    onSuccess: (updatedPlan, variables) => {
      // サーバーから返ってきた最新データでキャッシュを更新
      // plan_tags などのリレーションデータは保持する
      utils.plans.list.setData(undefined, (oldData) => {
        if (!oldData) return oldData
        return oldData.map((plan) => {
          if (plan.id === variables.id) {
            // 既存のplan_tagsを保持しつつ、サーバーデータで更新
            return { ...updatedPlan, plan_tags: plan.plan_tags ?? [] }
          }
          return plan
        })
      })

      // 重要な更新のみtoast表示（status変更、タグ変更など）
      if (variables.data.status) {
        const statusMap: Record<string, string> = {
          todo: 'Todo',
          doing: 'Doing',
          done: 'Done',
        }
        const statusLabel = statusMap[variables.data.status] || variables.data.status
        toast.success(t('common.plan.statusChanged', { status: statusLabel }))
      }
      // その他の自動保存（title、description、日時など）はtoast非表示
    },
    onError: (_err, _variables, context) => {
      toast.error(t('common.plan.updateFailed'))

      // エラー時: 楽観的更新をロールバック
      if (context?.previousPlans) {
        utils.plans.list.setData(undefined, context.previousPlans)
      }
      if (context?.previousPlan) {
        utils.plans.getById.setData({ id: context.id }, context.previousPlan)
      }
    },
    onSettled: async () => {
      // mutation完了後にフラグをリセット
      console.log('[usePlanMutations] onSettled: isMutating = false')
      setIsMutating(false)
    },
  })

  // ✨ 削除
  const deletePlan = api.plans.delete.useMutation({
    onMutate: async ({ id }) => {
      // mutation開始フラグを設定（Realtime二重更新防止）
      setIsMutating(true)

      // 進行中のクエリをキャンセル（競合回避）
      await utils.plans.list.cancel()
      await utils.plans.getById.cancel({ id })

      // 現在のデータをスナップショット（ロールバック用）
      const previousPlans = utils.plans.list.getData()
<<<<<<< HEAD
      const previousPlan = utils.plans.getById.getData({ id })
=======
      // getByIdキャッシュがない場合はリストから取得
      const previousPlan = utils.plans.getById.getData({ id }) ?? previousPlans?.find((p) => p.id === id)
>>>>>>> db17cabf

      // 楽観的更新: リストから即座に削除
      utils.plans.list.setData(undefined, (oldData) => {
        if (!oldData) return oldData
        return oldData.filter((plan) => plan.id !== id)
      })

      utils.plans.list.setData({}, (oldData) => {
        if (!oldData) return oldData
        return oldData.filter((plan) => plan.id !== id)
      })

      // Zustandキャッシュからも削除
      clearCache(id)

<<<<<<< HEAD
      return { id, previousPlans, previousPlan }
    },
    onSuccess: (_, { id }) => {
      toast.success(t('common.plan.deleted'))
      closeInspector() // Inspectorが開いていたら閉じる

      // キャッシュ無効化（全キャッシュを対象）
      void utils.plans.list.invalidate(undefined, { refetchType: 'all' })
      void utils.plans.getById.invalidate({ id }, { refetchType: 'all' })
    },
=======
      // 楽観的にtoastを即座に表示（undo付き）
      if (previousPlan) {
        // undoで復元するデータを事前に準備
        // start_time/end_timeをISO 8601（UTC）形式に正規化（Zodバリデーション対策）
        const normalizeDateTime = (value: string | null | undefined): string | undefined => {
          if (!value || value === '') return undefined
          // Dateオブジェクトに変換してからISO文字列に変換（UTCの'Z'サフィックス形式）
          try {
            const date = new Date(value)
            if (isNaN(date.getTime())) return undefined
            return date.toISOString()
          } catch {
            return undefined
          }
        }

        const restoreData = {
          title: previousPlan.title,
          description: previousPlan.description ?? undefined,
          status: previousPlan.status as 'todo' | 'doing' | 'done',
          start_time: normalizeDateTime(previousPlan.start_time),
          end_time: normalizeDateTime(previousPlan.end_time),
          due_date: previousPlan.due_date ?? undefined,
          reminder_minutes: previousPlan.reminder_minutes ?? undefined,
          recurrence_type:
            (previousPlan.recurrence_type as 'none' | 'daily' | 'weekly' | 'monthly' | 'yearly' | 'weekdays') ??
            undefined,
          recurrence_rule: previousPlan.recurrence_rule ?? undefined,
        }
        console.log('[usePlanMutations] previousPlan data:', previousPlan)
        console.log('[usePlanMutations] restoreData prepared:', restoreData)

        toast.success(t('common.plan.deleted'), {
          duration: 10000,
          action: {
            label: t('common.undo'),
            onClick: () => {
              console.log('[usePlanMutations] Undo clicked, restoring:', restoreData)
              createPlan.mutate(restoreData)
            },
          },
        })
      } else {
        toast.success(t('common.plan.deleted'))
      }

      closeInspector()

      return { id, previousPlans, previousPlan }
    },
    onSuccess: (_, { id }) => {
      // キャッシュ無効化（全キャッシュを対象）
      void utils.plans.list.invalidate(undefined, { refetchType: 'all' })
      void utils.plans.getById.invalidate({ id }, { refetchType: 'all' })
    },
>>>>>>> db17cabf
    onError: (error, { id }, context) => {
      toast.error(t('common.plan.deleteFailed', { error: error.message }))

      // エラー時: 楽観的更新をロールバック
      if (context?.previousPlans) {
        utils.plans.list.setData(undefined, context.previousPlans)
      }
      if (context?.previousPlan) {
        utils.plans.getById.setData({ id }, context.previousPlan)
      }
    },
    onSettled: () => {
<<<<<<< HEAD
      // mutation完了後にフラグをリセット
      setIsMutating(false)
=======
      // mutation完了後、refetchが安定するまで少し待ってからフラグをリセット
      // Realtime更新との競合を防ぐため
      setTimeout(() => {
        setIsMutating(false)
      }, 500)
>>>>>>> db17cabf
    },
  })

  // ✨ 一括更新
  const bulkUpdatePlan = api.plans.bulkUpdate.useMutation({
    onSuccess: (result) => {
      toast.success(t('common.plan.bulkUpdated', { count: result.count }))
      void utils.plans.list.invalidate(undefined, { refetchType: 'active' })
    },
    onError: (error) => {
      toast.error(t('common.plan.bulkUpdateFailed', { error: error.message }))
    },
  })

  // ✨ 一括削除
  const bulkDeletePlan = api.plans.bulkDelete.useMutation({
    onMutate: async ({ ids }) => {
      // mutation開始フラグを設定（Realtime二重更新防止）
      setIsMutating(true)

      // 進行中のクエリをキャンセル
      await utils.plans.list.cancel()

      // 現在のデータをスナップショット（ロールバック用）
      const previousPlans = utils.plans.list.getData()

      // 楽観的更新: リストから即座に削除
      utils.plans.list.setData(undefined, (oldData) => {
        if (!oldData) return oldData
        return oldData.filter((plan) => !ids.includes(plan.id))
      })

      utils.plans.list.setData({}, (oldData) => {
        if (!oldData) return oldData
        return oldData.filter((plan) => !ids.includes(plan.id))
      })

      // Zustandキャッシュからも削除
      ids.forEach((id) => clearCache(id))

      return { previousPlans }
    },
    onSuccess: (result) => {
      toast.success(t('common.plan.bulkDeleted', { count: result.count }))
      closeInspector()
      void utils.plans.list.invalidate(undefined, { refetchType: 'all' })
    },
    onError: (error, _variables, context) => {
      toast.error(t('common.plan.bulkDeleteFailed', { error: error.message }))

      // エラー時: 楽観的更新をロールバック
      if (context?.previousPlans) {
        utils.plans.list.setData(undefined, context.previousPlans)
      }
    },
    onSettled: () => {
      // mutation完了後にフラグをリセット
      setIsMutating(false)
    },
  })

  // ✨ 一括タグ追加
  const bulkAddTags = api.plans.bulkAddTags.useMutation({
    onSuccess: () => {
      toast.success(t('common.plan.tagsAdded'))
      void utils.plans.list.invalidate(undefined, { refetchType: 'active' })
    },
    onError: (error) => {
      toast.error(t('common.plan.tagsAddFailed', { error: error.message }))
    },
  })

  return {
    createPlan,
    updatePlan,
    deletePlan,
    bulkUpdatePlan,
    bulkDeletePlan,
    bulkAddTags,
  }
}<|MERGE_RESOLUTION|>--- conflicted
+++ resolved
@@ -192,12 +192,8 @@
 
       // 現在のデータをスナップショット（ロールバック用）
       const previousPlans = utils.plans.list.getData()
-<<<<<<< HEAD
-      const previousPlan = utils.plans.getById.getData({ id })
-=======
       // getByIdキャッシュがない場合はリストから取得
       const previousPlan = utils.plans.getById.getData({ id }) ?? previousPlans?.find((p) => p.id === id)
->>>>>>> db17cabf
 
       // 楽観的更新: リストから即座に削除
       utils.plans.list.setData(undefined, (oldData) => {
@@ -213,18 +209,6 @@
       // Zustandキャッシュからも削除
       clearCache(id)
 
-<<<<<<< HEAD
-      return { id, previousPlans, previousPlan }
-    },
-    onSuccess: (_, { id }) => {
-      toast.success(t('common.plan.deleted'))
-      closeInspector() // Inspectorが開いていたら閉じる
-
-      // キャッシュ無効化（全キャッシュを対象）
-      void utils.plans.list.invalidate(undefined, { refetchType: 'all' })
-      void utils.plans.getById.invalidate({ id }, { refetchType: 'all' })
-    },
-=======
       // 楽観的にtoastを即座に表示（undo付き）
       if (previousPlan) {
         // undoで復元するデータを事前に準備
@@ -280,7 +264,6 @@
       void utils.plans.list.invalidate(undefined, { refetchType: 'all' })
       void utils.plans.getById.invalidate({ id }, { refetchType: 'all' })
     },
->>>>>>> db17cabf
     onError: (error, { id }, context) => {
       toast.error(t('common.plan.deleteFailed', { error: error.message }))
 
@@ -293,16 +276,11 @@
       }
     },
     onSettled: () => {
-<<<<<<< HEAD
-      // mutation完了後にフラグをリセット
-      setIsMutating(false)
-=======
       // mutation完了後、refetchが安定するまで少し待ってからフラグをリセット
       // Realtime更新との競合を防ぐため
       setTimeout(() => {
         setIsMutating(false)
       }, 500)
->>>>>>> db17cabf
     },
   })
 
