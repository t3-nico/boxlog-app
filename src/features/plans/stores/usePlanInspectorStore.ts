import { create } from 'zustand'
import { devtools, persist } from 'zustand/middleware'

/**
 * Plan Inspector状態管理
 *
 * features/inspector パターンに準拠しつつ、Plan固有の拡張を追加
 * - instanceDate: 繰り返しプランの特定インスタンス日付
 *
 * @see {@link @/features/inspector} 基本パターン
 */

/**
 * Inspector表示モード
 * - sheet: サイドパネル（右側に固定表示）
 * - popover: ポップアップ（クリック位置に表示）
 */
export type InspectorDisplayMode = 'sheet' | 'popover'

/**
 * Plan作成時に事前設定するデータ
 */
export interface PlanInitialData {
  start_time?: string // ISO datetime string
  end_time?: string // ISO datetime string
  // 将来的に追加可能: title?, description?, tags?, etc.
}

/**
 * Plan Inspector Store の状態
 */
interface PlanInspectorState {
  /** Inspector が開いているか */
  isOpen: boolean
  /** 対象プランのID（null = 新規作成モード） */
  planId: string | null
  /** 繰り返しプランの特定インスタンス日付（YYYY-MM-DD形式） */
  instanceDate: string | null
  /** 新規作成時の初期データ */
  initialData?: PlanInitialData | undefined
  /** 表示モード（sheet: サイドパネル, popover: ポップアップ） */
  displayMode: InspectorDisplayMode
  /** Popoverのアンカー要素の位置情報 */
  popoverAnchor?: { x: number; y: number } | undefined
}

/**
 * Plan Inspector Store のアクション
 */
interface PlanInspectorActions {
  /** Inspector を開く */
  openInspector: (
    planId: string | null,
    options?: { initialData?: PlanInitialData; instanceDate?: string; anchor?: { x: number; y: number } }
  ) => void
  /** Inspector を閉じる */
  closeInspector: () => void
  /** 表示モードを変更する */
  setDisplayMode: (mode: InspectorDisplayMode) => void
}

/**
 * Plan Inspector Store 型
 */
type PlanInspectorStore = PlanInspectorState & PlanInspectorActions

export const usePlanInspectorStore = create<PlanInspectorStore>()(
  devtools(
    persist(
      (set) => ({
        isOpen: false,
        planId: null,
        instanceDate: null,
        initialData: undefined,
        displayMode: 'sheet',
        popoverAnchor: undefined,

        openInspector: (planId, options) =>
          set(
            {
              isOpen: true,
              planId,
              instanceDate: options?.instanceDate ?? null,
              initialData: planId === null ? options?.initialData : undefined,
              popoverAnchor: options?.anchor,
            },
            false,
            'openInspector'
          ),

        closeInspector: () =>
          set(
<<<<<<< HEAD
            { isOpen: false, planId: null, instanceDate: null, initialData: undefined, popoverAnchor: undefined },
=======
            {
              isOpen: false,
              planId: null,
              instanceDate: null,
              initialData: undefined,
              popoverAnchor: undefined,
            },
>>>>>>> 2860c320
            false,
            'closeInspector'
          ),

        setDisplayMode: (mode) => set({ displayMode: mode }, false, 'setDisplayMode'),
      }),
      {
        name: 'plan-inspector-settings',
        // displayModeのみ永続化（isOpenやplanIdは永続化しない）
        partialize: (state) => ({ displayMode: state.displayMode }),
      }
    ),
    { name: 'plan-inspector-store' }
  )
)<|MERGE_RESOLUTION|>--- conflicted
+++ resolved
@@ -90,9 +90,6 @@
 
         closeInspector: () =>
           set(
-<<<<<<< HEAD
-            { isOpen: false, planId: null, instanceDate: null, initialData: undefined, popoverAnchor: undefined },
-=======
             {
               isOpen: false,
               planId: null,
@@ -100,7 +97,6 @@
               initialData: undefined,
               popoverAnchor: undefined,
             },
->>>>>>> 2860c320
             false,
             'closeInspector'
           ),
