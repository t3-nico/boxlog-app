import { MiniCalendar } from '@/components/common/MiniCalendar'
import { TableCell } from '@/components/ui/table'
<<<<<<< HEAD
import { format } from 'date-fns'
import { ja } from 'date-fns/locale'
=======
import { useDateFormat } from '@/features/settings/hooks/useDateFormat'
>>>>>>> 2860c320

interface DueDateCellProps {
  /** 期限日時（ISO 8601 or YYYY-MM-DD） */
  dueDate?: string | null
  /** 列幅 */
  width?: number
  /** 期限変更ハンドラー */
  onDueDateChange?: (dueDate: string | null) => void
}

/**
 * 期限編集セル（日付のみ）
 *
 * 期限の日付を表示・編集
 * - クリックでミニカレンダー表示
 * - 日付のみ表示（yyyy/MM/dd形式）
 * - あり: "2025/11/17"
 * - なし: "-"
 *
 * @example
 * ```tsx
 * <DueDateCell
 *   dueDate="2025-11-11T14:30:00Z"
 *   width={120}
 *   onDueDateChange={handleDueDateChange}
 * />
 * ```
 */
export function DueDateCell({ dueDate, width, onDueDateChange }: DueDateCellProps) {
  const { formatDate: formatDateWithSettings } = useDateFormat()

  const formatDateDisplay = (dateTimeStr: string | null | undefined) => {
    if (!dateTimeStr) return null
    try {
      return formatDateWithSettings(new Date(dateTimeStr))
    } catch {
      return null
    }
  }

  const handleDateSelect = (date: Date | undefined) => {
    if (!date) {
      onDueDateChange?.(null)
      return
    }

    // 既存の時刻を保持して日付のみ更新
    if (dueDate) {
      const existingDate = new Date(dueDate)
      const newDate = new Date(date)
      newDate.setHours(existingDate.getHours(), existingDate.getMinutes(), 0, 0)
      onDueDateChange?.(newDate.toISOString())
    } else {
      // 時刻がない場合はデフォルト時刻（00:00）で設定
      const newDate = new Date(date)
      newDate.setHours(0, 0, 0, 0)
      onDueDateChange?.(newDate.toISOString())
    }
  }

  const displayText = formatDateDisplay(dueDate) || '-'
  const selectedDate = dueDate ? new Date(dueDate) : undefined
  const style = width ? { width: `${width}px`, minWidth: `${width}px` } : undefined

  return (
    <TableCell onClick={(e) => e.stopPropagation()} className="text-muted-foreground text-sm" style={style}>
      <MiniCalendar
        asPopover
        selectedDate={selectedDate}
        onDateSelect={handleDateSelect}
        popoverAlign="start"
        popoverTrigger={
          <div className="hover:bg-state-hover cursor-pointer rounded px-2 py-1 transition-colors">
            <span className="truncate">{displayText}</span>
          </div>
        }
      />
    </TableCell>
  )
}<|MERGE_RESOLUTION|>--- conflicted
+++ resolved
@@ -1,11 +1,6 @@
 import { MiniCalendar } from '@/components/common/MiniCalendar'
 import { TableCell } from '@/components/ui/table'
-<<<<<<< HEAD
-import { format } from 'date-fns'
-import { ja } from 'date-fns/locale'
-=======
 import { useDateFormat } from '@/features/settings/hooks/useDateFormat'
->>>>>>> 2860c320
 
 interface DueDateCellProps {
   /** 期限日時（ISO 8601 or YYYY-MM-DD） */
