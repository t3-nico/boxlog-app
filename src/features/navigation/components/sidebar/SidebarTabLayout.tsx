'use client'

import { ScrollArea } from '@/components/ui/scroll-area'
import { Tabs, TabsContent, TabsList, UnderlineTabsTrigger } from '@/components/ui/tabs'

import type { SidebarTabLayoutProps } from './types'

/**
 * Sidebarタブレイアウトコンポーネント
 *
 * ページ固有のSidebarコンテンツを表示するための汎用レイアウト。
 * 2〜4タブまで柔軟に対応。
 * SidebarShellのchildren として使用する。
 *
 * **デザイン仕様**:
 * - 全体の高さ: 48px固定（h-12）
 * - 上下パディング: 8px（py-2）
 * - タブ高さ: 32px（h-8）
 * - 8pxグリッドシステム準拠
 * - Slack風アンダーラインタブ（選択時のみ下部ボーダー表示）
 * - セマンティックトークン使用（globals.css）
 * - AppBarとの視覚的一貫性
 *
 * @example
 * ```tsx
 * <SidebarShell title="カレンダー">
 *   <SidebarTabLayout
 *     tabs={[
 *       { value: 'inbox', label: 'Inbox', content: <InboxList /> },
 *       { value: 'view', label: 'View', content: <ViewSettings /> },
 *     ]}
 *     defaultTab="inbox"
 *   />
 * </SidebarShell>
 * ```
 */
export function SidebarTabLayout({ tabs, defaultTab }: SidebarTabLayoutProps) {
  const initialTab = defaultTab || tabs[0]?.value || ''
  return (
    <div className="flex min-h-0 flex-1 flex-col">
      <Tabs defaultValue={initialTab} className="flex flex-1 flex-col overflow-hidden">
        {/* TabsList - Slack風アンダーラインデザイン（48px = 8px + 32px + 8px） */}
        <TabsList
          className="grid h-12 w-full shrink-0 rounded-none bg-transparent p-0 py-2"
          style={{
            gridTemplateColumns: `repeat(${tabs.length}, 1fr)`,
          }}
        >
          {tabs.map((tab) => {
            const Icon = tab.icon
            return (
<<<<<<< HEAD
              <UnderlineTabsTrigger key={tab.value} value={tab.value} className="h-8 gap-1.5">
                {Icon && <Icon className="size-4" />}
                {tab.label}
              </UnderlineTabsTrigger>
=======
              <TabsTrigger
                key={tab.value}
                value={tab.value}
                className="border-border data-[state=active]:border-foreground hover:border-foreground/50 h-8 gap-1.5 rounded-none border-b-2 p-0 data-[state=active]:bg-transparent data-[state=active]:shadow-none"
              >
                {Icon && <Icon className="size-4" />}
                {tab.label}
              </TabsTrigger>
>>>>>>> a6a9e8c4
            )
          })}
        </TabsList>

        {/* TabsContent - スクロール可能 */}
        {tabs.map((tab) => (
          <TabsContent key={tab.value} value={tab.value} className="mt-0 min-h-0 flex-1">
            <ScrollArea className="h-full">{tab.content}</ScrollArea>
          </TabsContent>
        ))}
      </Tabs>
    </div>
  )
}<|MERGE_RESOLUTION|>--- conflicted
+++ resolved
@@ -1,7 +1,7 @@
 'use client'
 
 import { ScrollArea } from '@/components/ui/scroll-area'
-import { Tabs, TabsContent, TabsList, UnderlineTabsTrigger } from '@/components/ui/tabs'
+import { Tabs, TabsContent, TabsList, TabsTrigger } from '@/components/ui/tabs'
 
 import type { SidebarTabLayoutProps } from './types'
 
@@ -49,12 +49,6 @@
           {tabs.map((tab) => {
             const Icon = tab.icon
             return (
-<<<<<<< HEAD
-              <UnderlineTabsTrigger key={tab.value} value={tab.value} className="h-8 gap-1.5">
-                {Icon && <Icon className="size-4" />}
-                {tab.label}
-              </UnderlineTabsTrigger>
-=======
               <TabsTrigger
                 key={tab.value}
                 value={tab.value}
@@ -63,7 +57,6 @@
                 {Icon && <Icon className="size-4" />}
                 {tab.label}
               </TabsTrigger>
->>>>>>> a6a9e8c4
             )
           })}
         </TabsList>
