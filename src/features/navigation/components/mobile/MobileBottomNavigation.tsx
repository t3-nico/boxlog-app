'use client'

import { useState } from 'react'

import Link from 'next/link'
import { usePathname } from 'next/navigation'

import { BarChart3, Calendar, Inbox, MoreHorizontal, Tag } from 'lucide-react'

import { cn } from '@/lib/utils'
import { useLocale, useTranslations } from 'next-intl'

import { MoreActionSheet } from './MoreActionSheet'

/**
 * モバイル用ボトムナビゲーション
 *
 * 5項目構成:
 * - Calendar: カレンダーページ
 * - Inbox: 受信箱ページ
 * - Tags: タグ管理ページ
 * - Stats: 統計ページ
 * - More: その他メニュー（ボトムシート展開）
 *
 * **デザイン仕様**:
 * - 高さ: 64px（h-16）
 * - アイコン: 24px（size-6）
 * - Material Design 3 Navigation Bar準拠
 * - 8pxグリッドシステム準拠
 * - セマンティックトークン使用
 */
export function MobileBottomNavigation() {
  const pathname = usePathname()
  const [isMoreOpen, setIsMoreOpen] = useState(false)
  const t = useTranslations()
  const locale = useLocale() as 'ja' | 'en'

  // ナビゲーション項目
  const navItems = [
    {
      id: 'calendar',
      label: t('sidebar.navigation.calendar'),
      href: `/${locale}/calendar`,
      icon: Calendar,
      isActive: pathname?.includes('/calendar') ?? false,
    },
    {
      id: 'inbox',
      label: t('sidebar.navigation.inbox'),
      href: `/${locale}/inbox`,
      icon: Inbox,
      isActive: pathname?.includes('/inbox') ?? false,
    },
    {
      id: 'tags',
      label: t('sidebar.navigation.tags'),
      href: `/${locale}/tags`,
      icon: Tag,
      isActive: pathname?.includes('/tags') ?? false,
    },
    {
      id: 'stats',
      label: t('sidebar.navigation.stats'),
      href: `/${locale}/stats`,
      icon: BarChart3,
      isActive: pathname?.includes('/stats') ?? false,
    },
  ]

  return (
    <>
      <nav
        className={cn(
          'fixed right-0 bottom-0 left-0 z-50',
          'flex items-center',
          'h-16',
<<<<<<< HEAD
          'bg-surface-dim border-border border-t'
=======
          'bg-background border-border border-t',
          // iOS Safe Area対応（ホームインジケーター領域を確保）
          'pb-safe'
>>>>>>> ea4227f9
        )}
        role="navigation"
        aria-label="Mobile navigation"
      >
        {/* Navigation Items */}
        {navItems.map((item) => {
          const Icon = item.icon

          return (
            <Link
              key={item.id}
              href={item.href}
              prefetch={true}
              className="flex h-full min-w-12 flex-1 flex-col items-center justify-center gap-1 px-2 py-2"
              aria-current={item.isActive ? 'page' : undefined}
            >
              <div
                className={cn(
                  'flex items-center justify-center rounded-full px-3 py-1 transition-colors',
                  item.isActive && 'bg-primary-container'
                )}
              >
                <Icon
                  className={cn('size-6 transition-colors', item.isActive ? 'text-primary' : 'text-muted-foreground')}
                />
              </div>
              <span
                className={cn(
                  'text-xs leading-tight transition-colors',
                  item.isActive ? 'text-primary font-semibold' : 'text-muted-foreground'
                )}
              >
                {item.label}
              </span>
            </Link>
          )
        })}

        {/* More Button */}
        <button
          type="button"
          onClick={() => setIsMoreOpen(true)}
          className="flex h-full min-w-12 flex-1 flex-col items-center justify-center gap-1 px-2 py-2"
          aria-expanded={isMoreOpen}
          aria-haspopup="dialog"
        >
          <div className="flex items-center justify-center rounded-full px-3 py-1">
            <MoreHorizontal className="text-muted-foreground size-6" />
          </div>
          <span className="text-muted-foreground text-xs leading-tight">{t('navigation.more.label')}</span>
        </button>
      </nav>

      {/* More Action Sheet */}
      <MoreActionSheet open={isMoreOpen} onOpenChange={setIsMoreOpen} locale={locale} />
    </>
  )
}<|MERGE_RESOLUTION|>--- conflicted
+++ resolved
@@ -74,13 +74,9 @@
           'fixed right-0 bottom-0 left-0 z-50',
           'flex items-center',
           'h-16',
-<<<<<<< HEAD
-          'bg-surface-dim border-border border-t'
-=======
-          'bg-background border-border border-t',
+          'bg-surface-dim border-border border-t',
           // iOS Safe Area対応（ホームインジケーター領域を確保）
           'pb-safe'
->>>>>>> ea4227f9
         )}
         role="navigation"
         aria-label="Mobile navigation"
