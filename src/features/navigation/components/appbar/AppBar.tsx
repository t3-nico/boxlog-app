--- conflicted
+++ resolved
@@ -94,38 +94,6 @@
     >
       {/* Logo / Sidebar Toggle - 48px (8px padding + 32px button + 8px padding) */}
       <div className="flex items-center justify-center py-2" onClick={(e) => e.stopPropagation()}>
-<<<<<<< HEAD
-        <TooltipProvider>
-          <Tooltip>
-            <TooltipTrigger asChild>
-              {isOpen ? (
-                <Button
-                  onClick={toggle}
-                  size="icon-sm"
-                  variant="ghost"
-                  aria-label={t('sidebar.closeSidebar')}
-                  className="text-muted-foreground size-8 shrink-0"
-                >
-                  <PanelLeftClose className="size-4" />
-                </Button>
-              ) : (
-                <Button
-                  onClick={toggle}
-                  size="icon-sm"
-                  variant="ghost"
-                  aria-label={t('sidebar.openSidebar')}
-                  className="text-foreground size-8 shrink-0"
-                >
-                  {isAppBarHovered ? <PanelLeftOpen className="size-4" /> : <Box className="size-4" />}
-                </Button>
-              )}
-            </TooltipTrigger>
-            <TooltipContent side="right" className="pointer-events-none">
-              {isOpen ? t('sidebar.closeSidebar') : t('sidebar.openSidebar')}
-            </TooltipContent>
-          </Tooltip>
-        </TooltipProvider>
-=======
         <SimpleTooltip content={isOpen ? t('sidebar.closeSidebar') : t('sidebar.openSidebar')} side="right">
           {isOpen ? (
             <Button
@@ -149,7 +117,6 @@
             </Button>
           )}
         </SimpleTooltip>
->>>>>>> db17cabf
       </div>
 
       <Navigation navItems={navItems} />
