--- conflicted
+++ resolved
@@ -48,7 +48,7 @@
 
   const [currentConflict, setCurrentConflict] = useState<ConflictContext | null>(null)
   const [isConflictModalOpen, setIsConflictModalOpen] = useState(false)
-  const updateTimeoutRef = useRef<NodeJS.Timeout | undefined>(undefined)
+  const updateTimeoutRef = useRef<NodeJS.Timeout>()
 
   // 状態の更新
   const updateState = useCallback(async () => {
@@ -82,13 +82,11 @@
   // イベントリスナーの設定
   useEffect(() => {
     const handleInitialized = () => {
-      // eslint-disable-next-line react-hooks/set-state-in-effect -- イベントコールバック内setState
       setState((prev) => ({ ...prev, isInitialized: true }))
       updateState()
     }
 
     const handleOnline = () => {
-      // eslint-disable-next-line react-hooks/set-state-in-effect -- イベントコールバック内setState
       setState((prev) => ({ ...prev, isOnline: true }))
       toast({
         title: 'オンラインに復帰しました',
@@ -99,7 +97,6 @@
     }
 
     const handleOffline = () => {
-      // eslint-disable-next-line react-hooks/set-state-in-effect -- イベントコールバック内setState
       setState((prev) => ({ ...prev, isOnline: false }))
       toast({
         title: 'オフラインモードで動作中',
@@ -109,13 +106,11 @@
     }
 
     const handleSyncStarted = () => {
-      // eslint-disable-next-line react-hooks/set-state-in-effect -- イベントコールバック内setState
       setState((prev) => ({ ...prev, syncInProgress: true }))
       debouncedUpdateState()
     }
 
     const handleSyncCompleted = (data: { processed: number; conflicts: number }) => {
-      // eslint-disable-next-line react-hooks/set-state-in-effect -- イベントコールバック内setState
       setState((prev) => ({
         ...prev,
         syncInProgress: false,
@@ -142,7 +137,6 @@
     }
 
     const handleSyncError = (error: Error) => {
-      // eslint-disable-next-line react-hooks/set-state-in-effect -- イベントコールバック内setState
       setState((prev) => ({ ...prev, syncInProgress: false }))
       toast({
         title: '同期に失敗しました',
@@ -161,13 +155,6 @@
       conflicts: unknown[]
       conflictId: string
     }) => {
-<<<<<<< HEAD
-      const firstConflict = conflictData.conflicts[0] as
-        | { serverData?: unknown; serverTimestamp?: string | number }
-        | undefined
-      // eslint-disable-next-line react-hooks/set-state-in-effect -- イベントコールバック内setState
-=======
->>>>>>> 2b935e51
       setCurrentConflict({
         actionId: conflictData.action.id,
         entity: conflictData.action.entity,
@@ -177,15 +164,12 @@
         serverTimestamp: new Date(conflictData.conflicts[0]?.serverTimestamp || Date.now()),
         conflicts: conflictData.conflicts,
       })
-      // eslint-disable-next-line react-hooks/set-state-in-effect -- イベントコールバック内setState
       setIsConflictModalOpen(true)
       debouncedUpdateState()
     }
 
     const handleConflictResolved = () => {
-      // eslint-disable-next-line react-hooks/set-state-in-effect -- イベントコールバック内setState
       setCurrentConflict(null)
-      // eslint-disable-next-line react-hooks/set-state-in-effect -- イベントコールバック内setState
       setIsConflictModalOpen(false)
       toast({
         title: '競合が解決されました',
@@ -217,7 +201,6 @@
     offlineManager.on('syncFailed', handleSyncFailed)
 
     // 初期状態の取得
-    // eslint-disable-next-line react-hooks/set-state-in-effect -- マウント時の初期状態取得
     updateState()
 
     return () => {
