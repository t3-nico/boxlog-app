<<<<<<< HEAD
// @ts-nocheck
=======
>>>>>>> eb9c0909
'use client'

import { useCallback, useEffect, useRef, useState } from 'react'

import { offlineManager } from '@/features/offline/services/offline-manager'
import type { OfflineAction } from '@/features/offline/types'
// import { ConflictResolutionModal } from '@/components/ConflictResolutionModal'
// import { toast } from '@/components/ui/use-toast'
interface ToastOptions {
  title: string
  description?: string
  variant?: string
}

const toast = (options: ToastOptions) => {
  console.log('Toast:', options.title, options.description)
}

export interface OfflineSyncState {
  isOnline: boolean
  isInitialized: boolean
  pendingActions: OfflineAction[]
  conflictingActions: OfflineAction[]
  syncInProgress: boolean
  lastSyncTime: Date | null
  queueSize: number
}

export interface ConflictContext {
  actionId: string
  entity: string
  localData: unknown
  serverData: unknown
  localTimestamp: Date
  serverTimestamp: Date
  conflicts: unknown[]
}

export function useOfflineSync() {
  const [state, setState] = useState<OfflineSyncState>({
    isOnline: navigator.onLine,
    isInitialized: false,
    pendingActions: [],
    conflictingActions: [],
    syncInProgress: false,
    lastSyncTime: null,
    queueSize: 0,
  })

  const [currentConflict, setCurrentConflict] = useState<ConflictContext | null>(null)
  const [isConflictModalOpen, setIsConflictModalOpen] = useState(false)
  const updateTimeoutRef = useRef<NodeJS.Timeout>()

  // 状態の更新
  const updateState = useCallback(async () => {
    try {
      const pendingActions = await offlineManager.getPendingActions()
      const conflictingActions = await offlineManager.getConflictingActions()
      const managerStatus = offlineManager.getStatus()

      setState((prev) => ({
        ...prev,
        pendingActions,
        conflictingActions,
        isOnline: managerStatus.isOnline,
        isInitialized: managerStatus.isInitialized,
        syncInProgress: managerStatus.syncInProgress,
        queueSize: managerStatus.queueSize,
      }))
    } catch (error) {
      console.error('Failed to update sync state:', error)
    }
  }, [])

  // デバウンス付きの状態更新
  const debouncedUpdateState = useCallback(() => {
    if (updateTimeoutRef.current) {
      clearTimeout(updateTimeoutRef.current)
    }
    updateTimeoutRef.current = setTimeout(updateState, 100)
  }, [updateState])

  // イベントリスナーの設定
  useEffect(() => {
    const handleInitialized = () => {
      setState((prev) => ({ ...prev, isInitialized: true }))
      updateState()
    }

    const handleOnline = () => {
      setState((prev) => ({ ...prev, isOnline: true }))
      toast({
        title: 'オンラインに復帰しました',
        description: '同期を開始しています...',
        variant: 'default',
      })
      debouncedUpdateState()
    }

    const handleOffline = () => {
      setState((prev) => ({ ...prev, isOnline: false }))
      toast({
        title: 'オフラインモードで動作中',
        description: '変更はローカルに保存され、オンライン復帰時に同期されます',
        variant: 'default',
      })
    }

    const handleSyncStarted = () => {
      setState((prev) => ({ ...prev, syncInProgress: true }))
      debouncedUpdateState()
    }

    const handleSyncCompleted = (data: { processed: number; conflicts: number }) => {
      setState((prev) => ({
        ...prev,
        syncInProgress: false,
        lastSyncTime: new Date(),
      }))

      if (data.processed > 0) {
        toast({
          title: '同期が完了しました',
          description: `${data.processed}件の変更が同期されました`,
          variant: 'default',
        })
      }

      if (data.conflicts > 0) {
        toast({
          title: '競合が発生しました',
          description: `${data.conflicts}件の競合を解決してください`,
          variant: 'destructive',
        })
      }

      debouncedUpdateState()
    }

    const handleSyncError = (error: Error) => {
      setState((prev) => ({ ...prev, syncInProgress: false }))
      toast({
        title: '同期に失敗しました',
        description: error instanceof Error ? error.message : '不明なエラーが発生しました',
        variant: 'destructive',
      })
      debouncedUpdateState()
    }

    const handleActionRecorded = () => {
      debouncedUpdateState()
    }

    const handleConflictDetected = (conflictData: {
      action: OfflineAction
      conflicts: unknown[]
      conflictId: string
    }) => {
      const firstConflict = conflictData.conflicts[0] as
        | { serverData?: unknown; serverTimestamp?: string | number }
        | undefined
      setCurrentConflict({
        actionId: conflictData.action.id,
        entity: conflictData.action.entity,
        localData: conflictData.action.data,
        serverData: firstConflict?.serverData || {},
        localTimestamp: conflictData.action.timestamp,
        serverTimestamp: new Date(firstConflict?.serverTimestamp || Date.now()),
        conflicts: conflictData.conflicts,
      })
      setIsConflictModalOpen(true)
      debouncedUpdateState()
    }

    const handleConflictResolved = () => {
      setCurrentConflict(null)
      setIsConflictModalOpen(false)
      toast({
        title: '競合が解決されました',
        description: 'データが正常に同期されました',
        variant: 'default',
      })
      debouncedUpdateState()
    }

    const handleSyncFailed = (data: { action: OfflineAction; error: Error }) => {
      toast({
        title: '同期に失敗しました',
        description: `${data.action.entity}の${data.action.type}が失敗しました: ${data.error.message}`,
        variant: 'destructive',
      })
      debouncedUpdateState()
    }

    // イベントリスナーの登録
    offlineManager.on('initialized', handleInitialized)
    offlineManager.on('online', handleOnline)
    offlineManager.on('offline', handleOffline)
    offlineManager.on('syncStarted', handleSyncStarted)
    offlineManager.on('syncCompleted', handleSyncCompleted)
    offlineManager.on('syncError', handleSyncError)
    offlineManager.on('actionRecorded', handleActionRecorded)
    offlineManager.on('conflictDetected', handleConflictDetected)
    offlineManager.on('conflictResolved', handleConflictResolved)
    offlineManager.on('syncFailed', handleSyncFailed)

    // 初期状態の取得
    updateState()

    return () => {
      // イベントリスナーのクリーンアップ
      offlineManager.off('initialized', handleInitialized)
      offlineManager.off('online', handleOnline)
      offlineManager.off('offline', handleOffline)
      offlineManager.off('syncStarted', handleSyncStarted)
      offlineManager.off('syncCompleted', handleSyncCompleted)
      offlineManager.off('syncError', handleSyncError)
      offlineManager.off('actionRecorded', handleActionRecorded)
      offlineManager.off('conflictDetected', handleConflictDetected)
      offlineManager.off('conflictResolved', handleConflictResolved)
      offlineManager.off('syncFailed', handleSyncFailed)

      if (updateTimeoutRef.current) {
        clearTimeout(updateTimeoutRef.current)
      }
    }
  }, [debouncedUpdateState, updateState])

  // アクションの記録
  const recordAction = useCallback(
    async (type: 'create' | 'update' | 'delete', entity: 'task' | 'record' | 'block' | 'tag', data: unknown) => {
      try {
        const actionId = await offlineManager.recordAction({ type, entity, data })
        debouncedUpdateState()
        return actionId
      } catch (error) {
        console.error('Failed to record action:', error)
        toast({
          title: 'アクションの記録に失敗しました',
          description: error instanceof Error ? error.message : '不明なエラーが発生しました',
          variant: 'destructive',
        })
        throw error
      }
    },
    [debouncedUpdateState]
  )

  // 手動同期の実行
  const retrySync = useCallback(async () => {
    try {
      await offlineManager.processPendingActions()
    } catch (error) {
      console.error('Manual sync failed:', error)
      toast({
        title: '同期に失敗しました',
        description: error instanceof Error ? error.message : '不明なエラーが発生しました',
        variant: 'destructive',
      })
    }
  }, [])

  // 完了したアクションのクリア
  const clearCompleted = useCallback(async () => {
    try {
      await offlineManager.clearCompletedActions()
      debouncedUpdateState()
      toast({
        title: '履歴をクリアしました',
        description: '完了した同期アクションの履歴が削除されました',
        variant: 'default',
      })
    } catch (error) {
      console.error('Failed to clear completed actions:', error)
      toast({
        title: '履歴のクリアに失敗しました',
        description: error instanceof Error ? error.message : '不明なエラーが発生しました',
        variant: 'destructive',
      })
    }
  }, [debouncedUpdateState])

  // 競合解決
  const resolveConflict = useCallback(
    async (resolution: { choice: 'local' | 'server' | 'merge'; mergedData?: unknown }) => {
      if (!currentConflict) return

      try {
        // 競合IDを取得するためのロジック（実際の実装では適切な方法で取得）
        const conflictId = `conflict_${currentConflict.actionId}`
        await offlineManager.resolveConflict(conflictId, resolution)
      } catch (error) {
        console.error('Failed to resolve conflict:', error)
        toast({
          title: '競合の解決に失敗しました',
          description: error instanceof Error ? error.message : '不明なエラーが発生しました',
          variant: 'destructive',
        })
      }
    },
    [currentConflict]
  )

  // 楽観的更新のヘルパー
  const optimisticUpdate = useCallback(
    async <T,>(optimisticData: T, actualUpdate: () => Promise<T>, rollback: (data: T) => void): Promise<T> => {
      try {
        const result = await actualUpdate()
        return result
      } catch (error) {
        // エラーが発生した場合はロールバック
        rollback(optimisticData)
        throw error
      }
    },
    []
  )

  return {
    // 状態
    ...state,
    currentConflict,

    // アクション
    recordAction,
    retrySync,
    clearCompleted,
    resolveConflict,
    optimisticUpdate,

    // 競合解決モーダル
    ConflictModal: null, // Temporarily disabled
    // ConflictModal: currentConflict ? (
    //   <ConflictResolutionModal
    //     isOpen={isConflictModalOpen}
    //     conflict={currentConflict}
    //     onResolve={resolveConflict}
    //     onCancel={() => {
    //       setIsConflictModalOpen(false)
    //       setCurrentConflict(null)
    //     }}
    //   />
    // ) : null
  }
}

// 特定のエンティティのオフライン操作用カスタムフック
export function useOfflineEntity<T extends Record<string, unknown>>(
  entity: 'task' | 'record' | 'block' | 'tag',
  initialData: T[] = []
) {
  const [data, setData] = useState<T[]>(initialData)
  const { recordAction, optimisticUpdate } = useOfflineSync()

  const create = useCallback(
    async (item: Omit<T, 'id'>) => {
      const tempId = `temp_${Date.now()}`
      const optimisticItem = { ...item, id: tempId } as unknown as T

      return await optimisticUpdate(
        optimisticItem,
        async () => {
          // 楽観的更新
          setData((prev) => [...prev, optimisticItem])

          // オフラインアクションを記録
          await recordAction('create', entity, optimisticItem)

          return optimisticItem
        },
        (item) => {
          // ロールバック
          setData((prev) => prev.filter((i) => i.id !== item.id))
        }
      )
    },
    [recordAction, optimisticUpdate, entity]
  )

  const update = useCallback(
    async (id: string, updates: Partial<T>) => {
      const originalItem = data.find((item) => item.id === id)
      if (!originalItem) throw new Error('Item not found')

      const updatedItem = { ...originalItem, ...updates }

      return await optimisticUpdate(
        updatedItem,
        async () => {
          // 楽観的更新
          setData((prev) => prev.map((item) => (item.id === id ? updatedItem : item)))

          // オフラインアクションを記録
          await recordAction('update', entity, updatedItem)

          return updatedItem
        },
        (_item) => {
          // ロールバック
          setData((prev) => prev.map((i) => (i.id === id ? originalItem : i)))
        }
      )
    },
    [data, recordAction, optimisticUpdate, entity]
  )

  const remove = useCallback(
    async (id: string) => {
      const originalItem = data.find((item) => item.id === id)
      if (!originalItem) throw new Error('Item not found')

      return await optimisticUpdate(
        originalItem,
        async () => {
          // 楽観的更新
          setData((prev) => prev.filter((item) => item.id !== id))

          // オフラインアクションを記録
          await recordAction('delete', entity, { id })

          return originalItem
        },
        (item) => {
          // ロールバック
          setData((prev) => [...prev, item])
        }
      )
    },
    [data, recordAction, optimisticUpdate, entity]
  )

  return {
    data,
    setData,
    create,
    update,
    remove,
  }
}<|MERGE_RESOLUTION|>--- conflicted
+++ resolved
@@ -1,7 +1,3 @@
-<<<<<<< HEAD
-// @ts-nocheck
-=======
->>>>>>> eb9c0909
 'use client'
 
 import { useCallback, useEffect, useRef, useState } from 'react'
