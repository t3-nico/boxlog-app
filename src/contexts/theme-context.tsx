--- conflicted
+++ resolved
@@ -66,13 +66,8 @@
   const utils = api.useUtils()
 
   // DBから設定を取得
-<<<<<<< HEAD
-  const { data: dbSettings, isLoading } = api.userSettings.get.useQuery(undefined, {
+  const { data: dbSettings, isPending } = api.userSettings.get.useQuery(undefined, {
     staleTime: CACHE_5_MINUTES,
-=======
-  const { data: dbSettings, isPending } = api.userSettings.get.useQuery(undefined, {
-    staleTime: 1000 * 60 * 5, // 5分間キャッシュ
->>>>>>> 5a175b46
     refetchOnWindowFocus: false,
     retry: false, // 認証エラー時はリトライしない
   })
