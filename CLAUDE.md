<<<<<<< HEAD
# CLAUDE.md - BoxLog App プロジェクト

このファイルは、BoxLog App プロジェクトでの Claude Code (claude.ai/code) の動作指針を定義します。
=======
# CLAUDE.md - BoxLog App メインリポジトリ

このファイルは、BoxLog App メインリポジトリでの Claude Code (claude.ai/code) の動作指針を定義します。
>>>>>>> 1a8c2203

## 🗣️ コミュニケーション言語

**重要: 基本的に日本語で応答してください。** ただし、技術的に一般的な英語（feature、bug、commit、etc.）は適宜使用可能です。

<<<<<<< HEAD
## 📚 Compass デザインシステム統合

**重要: デザインシステムはCompassリポジトリで一元管理されています。**

### 🎨 共通デザイントークン
App版・Web版で統一されたデザイントークンを使用：
```typescript
// Compassデザインシステムから
// （実際の統合方法はメインリポジトリのpackage.jsonで確認）
import { colors } from '../compass/design-system/tokens/colors'
import { spacing } from '../compass/design-system/tokens/spacing'
import { typography } from '../compass/design-system/tokens/typography'
```

### 🔄 統一されたデザイン原則
- **Neutral-Centric**: ニュートラルカラー中心のUI
- **8px Grid System**: 8pxの倍数によるスペーシング
- **Accessibility First**: WCAG 2.1 AA準拠
- **Performance Optimized**: Core Web Vitals 90+維持
=======
## 📚 ドキュメント配置

**重要: 主要なドキュメントはCompassサブモジュールで一元管理されています。**

詳細なドキュメントは以下の場所を参照してください：
- **App専用AI指示書**: `compass/ai-context/app/CLAUDE.md` ← **開発時はこちらを主に参照**
- **技術ドキュメント**: `compass/knowledge/app-docs/`
- **アーキテクチャ**: `compass/architecture/`
- **デザインシステム**: `compass/design-system/`

## 🔄 Compass サブモジュール連携

このリポジトリには Compass サブモジュールが統合されており、以下のように連携しています：

### サブモジュール操作
```bash
# Compassの最新情報を取得
git submodule update --remote

# Compass内で作業（ドキュメント更新など）
cd compass
git checkout -b feature/update-docs
# 編集作業
git add . && git commit -m "docs: ドキュメント更新"
git push origin feature/update-docs
# PR作成・マージ

# メインリポジトリに戻ってサブモジュール更新を反映
cd ..
git add compass
git commit -m "chore: compassサブモジュール更新"
```

### 自動同期システム
Compass の `dev`/`main` ブランチへの push により、このリポジトリへの自動同期が実行されます：
```
Compass更新 → GitHub Actions → 自動でこのリポジトリのサブモジュール更新
```
>>>>>>> 1a8c2203

## 🚀 開発コマンド

```bash
# 開発サーバー起動
npm run dev

# プロダクションビルド
npm run build

<<<<<<< HEAD
# プロダクションサーバー起動
npm start

=======
>>>>>>> 1a8c2203
# リンティング実行
npm run lint

# テスト実行
npm test
```

<<<<<<< HEAD
## 🏗️ アーキテクチャ概要

BoxLog は Next.js 14 + TypeScript で構築されたタスク管理アプリケーションです。カレンダー、ボード、テーブルビューを提供し、App Router を使用したモダンな設計になっています。
=======
## 🏗️ プロジェクト概要

BoxLog は Next.js 14 + TypeScript で構築されたタスク管理アプリケーションです。Compass ナレッジマネジメントシステムと統合し、ドキュメントとリソースを一元管理しています。
>>>>>>> 1a8c2203

### 主要技術スタック

- **フロントエンド**: Next.js 14（App Router）, React 18, TypeScript
<<<<<<< HEAD
- **スタイリング**: Tailwind CSS v4 + カスタムテーマシステム
- **UIコンポーネント**: shadcn/ui（Radix UI primitives）, kiboUI（高度なコンポーネント）
- **認証**: Supabase Auth + AuthContext
- **状態管理**: Zustand + 永続化
- **データベース**: Supabase（PostgreSQL）
- **ドラッグ&ドロップ**: @dnd-kit（ソート可能インターフェース）, kiboUI Kanban（ボードビュー）
- **アイコン**: Heroicons, Lucide React
- **コマンドパレット**: shadcn/ui Command（cmdk ベース）

### ディレクトリ構造

**メインリポジトリ（boxlog-app）**:
- `src/app/` - Next.js App Router ページとレイアウト
  - `(app)/` - メインアプリケーションルート（認証必須）
  - `(auth)/` - 認証ページ（ログイン、サインアップなど）
  - `api/` - バックエンド機能のAPIルート
- `src/components/` - 再利用可能なUIコンポーネント
- `src/lib/` - ユーティリティ関数と設定
- `src/stores/` - Zustand 状態管理
- `src/contexts/` - React コンテキスト（認証、テーマ）
- `src/styles/` - グローバルスタイルとテーマ定義
- `src/config/` - 設定ファイル
- `compass/` - サブモジュール（デザインシステム・ドキュメント）

**Compass サブモジュール**:
- `design-system/` - 統一デザインシステム
- `knowledge/app-docs/` - App版専用ドキュメント
- `ai-context/app/` - App版AI指示書（このファイル）

### 🏗️ コンポーネントライブラリ戦略

**重要: 既存のライブラリコンポーネントを常にカスタム実装より優先してください。**

#### コンポーネント選択優先度（必須）

1. **🥇 shadcn/ui（第一選択）**
   - 確認: https://ui.shadcn.com/docs/components
   - 使用: `npx shadcn@latest add [component-name]`
   - 例: Button, Dialog, Command, Select, Input など

2. **🥈 kiboUI（高度な機能）**
   - 確認: 高度な機能用の利用可能コンポーネント
   - 使用: `npx kibo-ui add [component]`
   - 例: AI コンポーネント, Kanban ボード, 高度なテーブル

3. **🥉 カスタム実装（最後の手段）**
   - 条件: 適切なライブラリコンポーネントが存在しない場合のみ
   - 要件: 既存ライブラリが不十分な理由を必ず文書化

#### コンポーネント使用ルール

- **基本UI**: shadcn/ui を使用
- **AI機能**: kiboUI AI コンポーネント を使用 ✅ **統合完了**
- **高度な機能**: kiboUI を使用

### 認証フロー

- Supabase Auth（SSR対応）
- メインリポジトリ `src/contexts/AuthContext.tsx` のカスタムAuthContext
- メインリポジトリ `src/lib/supabase/server.ts` のサーバーサイドクライアント
- メインリポジトリ `src/lib/supabase/client.ts` のクライアントサイドクライアント
- メインリポジトリ `src/app/(auth)/` の認証ページ

### 状態管理

主要な状態は メインリポジトリの Zustand ストアで管理：

- `src/stores/useSidebarStore.ts` - サイドバー状態、通知、タグ、スマートフォルダ
- `src/stores/useBoxStore.ts` - タスク/ボックス管理とフィルタリング
- `src/stores/useEventStore.ts` - イベント管理とリアルタイム機能 ✅ **統合完了**
- ストアは永続化ミドルウェアを使用してクライアントサイドストレージを活用

### コンポーネントアーキテクチャ

- **サイドバー**: 動的セクション付きの折りたたみ可能サイドバー
- **タグ**: 3段階ネストの階層タグシステム
- **スマートフォルダ**: タスク用の動的フィルタリングルール
- **テーマトグル**: ライト/ダークモード切り替え
- **通知**: リアルタイム通知システム

### APIルート

メインリポジトリ `src/app/api/` 以下にAPIルートを配置：

- `api/tags/` - タグのCRUD操作
- `api/smart-folders/` - スマートフォルダ管理
- `api/item-tags/` - タグの関連付け
- `api/auth/refresh/` - 認証トークン更新
- `api/events/` - イベント管理（リアルタイム対応）✅ **統合完了**

### 主要機能

1. **マルチビューシステム**: カレンダー、テーブル、ボード、統計ビュー
2. **階層タグ**: カスタムカラーとアイコン付きの3段階タグネスト
3. **スマートフォルダ**: ルールベースのタスクフィルタリング
4. **ドラッグ&ドロップ**: タグとスマートフォルダのソート可能インターフェース
5. **レスポンシブデザイン**: サイドバー折りたたみ付きのモバイルファーストアプローチ
6. **リアルタイム更新**: React Query パターンでの楽観的更新
7. **リアルタイム機能**: WebSocket接続による即座のデータ同期 ✅ **統合完了**

### 📡 リアルタイム機能システム ✅ **実装完了**

BoxLog アプリケーションに包括的なリアルタイム機能を実装しました。

#### **コア機能**
- **WebSocket接続**: Supabase Realtime による双方向通信
- **自動再接続**: 接続断時の自動復旧メカニズム
- **状態同期**: 複数クライアント間でのデータ即座同期
- **エラーハンドリング**: 堅牢な接続管理とエラー回復

#### **技術実装**
```typescript
// useRealtime Hook - リアルタイム接続管理
const { isConnected, error, reconnect } = useRealtime({
  table: 'events',
  onInsert: (payload) => {
    // 新規データの処理
    addEvent(payload.new)
  },
  onUpdate: (payload) => {
    // 更新データの処理
    updateEvent(payload.new)
  },
  onDelete: (payload) => {
    // 削除データの処理
    removeEvent(payload.old.id)
  }
})

// useEventStore - リアルタイム対応状態管理
const eventStore = useEventStore((state) => ({
  events: state.events,
  addEvent: state.addEvent,
  updateEvent: state.updateEvent,
  removeEvent: state.removeEvent,
  isLoading: state.isLoading
}))
```

#### **コンポーネント統合**
- **ConnectionStatus**: メインリポジトリ `src/components/connection-status.tsx` - 接続状態表示
- **useRealtime**: メインリポジトリ `src/hooks/useRealtime.ts` - リアルタイム接続フック
- **useEventStore**: メインリポジトリ `src/stores/useEventStore.ts` - イベント状態管理
- **ApplicationLayout**: メインリポジトリ `src/app/(app)/application-layout-new.tsx` - 全体レイアウト統合

#### **使用方法**
1. コンポーネントで `useRealtime` フックを使用
2. テーブル名とコールバック関数を指定
3. 自動的にリアルタイム同期が開始
4. 接続状態は `ConnectionStatus` コンポーネントで表示

#### **エラー処理**
- 接続エラー時の自動再試行
- ネットワーク復旧時の自動再接続
- ユーザーへの適切な状態通知
- デバッグ用の詳細ログ出力

### 開発ノート

- サイドバーメニュー設定は メインリポジトリの `src/config/sidebarConfig.ts` を使用
- タグアイコンは メインリポジトリの `src/config/tagIcons.ts` で定義
- **テーマカラーはテーマシステムのCSS変数を使用する**
- **全ての新しいコンポーネントでライト・ダークモード両方をテストする**
- **新しいコンポーネントは最初からデュアルテーマをサポートする必要がある**
- **カスタムカラーが必要な要素には `--tag-color` CSS変数を使用する**
- TypeScript を厳密に使用 - 可能な限り `any` 型を避ける

### 🎨 デザインシステム - 8pxグリッドガイドライン ✅ **実装完了**

**基本ルール**: 8pxグリッドシステムを基本とし、実用性を重視した柔軟な運用

#### ✅ **推奨値（優先順位順）**
1. **8pxの倍数**: 8px, 16px, 24px, 32px, 40px, 48px...
   - `p-2`, `p-4`, `p-6`, `p-8`, `p-10`, `p-12`
2. **実用的な値**: 4px, 12px, 20px（頻繁に使用される値）
   - `p-1`, `p-3`, `p-5`（例外として許可）

#### ❌ **避けるべき値**
- **半端な値**: 6px, 10px, 14px, 18px...
- `py-1.5` (6px), `px-2.5` (10px), `gap-1.5` (6px)

#### 🎯 **実装状況（2025-01-22完了）**
- ✅ **0.5px要素**: 完全除去（13ファイル修正）
- ✅ **1px要素**: w-1, h-1 → w-2, h-2 に統一
- ✅ **1.5px要素**: h-1.5, w-1.5 → h-2, w-2 に統一
- ✅ **3.5px要素**: w-3.5, h-3.5 → w-4, h-4 に統一
- ✅ **インラインpx値**: 動的値は適切に配置
- ✅ **CSS変数**: 8px基準で統一済み

#### 🎯 **実装ガイドライン**
- **新規コンポーネント**: 8pxの倍数を優先的に使用
- **既存コンポーネント**: 8pxグリッド準拠完了
- **例外**: `px-3` (12px) など使用頻度の高い値は実用性を重視
- **統一性**: 同じ用途のスペーシングは統一（例：ボタンパディング、カード間隔）

### 🎯 開発ワークフロー

- **コミット前に必ず `npm run lint` を実行する**
- **全ての新しいコンポーネントでライト・ダークモード両方をテストする**
- **ブランチ命名規則に従う**: `feature/[name]`, `fix/[name]`, `refactor/[name]`
- **適切なプレフィックス付きの説明的なコミットメッセージを使用する**
- **新しいコンポーネントでは8pxグリッドガイドラインに従う**

### 🤖 AI チャットボットシステム ✅ **実装完了**

BoxLogアプリケーション専用のRAG（Retrieval Augmented Generation）AIチャットボットシステムを実装しました。

#### **コア機能**
- **RAG検索**: GitHub API経由でt3-nico/boxlog-webリポジトリから関連情報を検索
- **多言語対応**: 質問言語を自動検出（日本語↔英語）で適切な言語で回答
- **コスト最適化**: GPT-3.5 Turbo使用、600トークン制限、1時間キャッシュ
- **ストリーミング**: Vercel AI SDK useChat hookとの完全統合

#### **レイアウトシステム**
- **3カラム構成**: 左サイドバー(256px) | メインコンテンツ(可変) | AIチャット(320px)
- **Googleカレンダー風**: 全領域が同時表示される直感的なレイアウト
- **完全レスポンシブ**: 全画面サイズで最適表示
- **ゼロパディング**: メインコンテンツは端から端まで完全表示

#### **UI/UXデザイン**
- **統一アイコン**: bot-message-square で全インターフェース統一
- **ユーザーアバター**: アカウント設定の絵文字/画像を連携表示
- **Neutralカラー**: グレートーンでBoxLog全体デザインと統一
- **アクセシビリティ**: ARIA対応、キーボードナビゲーション

#### **技術実装**
```typescript
// 言語自動検出
function isJapanese(text: string): boolean {
  const hiraganaKatakana = /[\u3040-\u309F\u30A0-\u30FF]/
  // ひらがな・カタカナの存在で日本語判定（中国語除外）
}

// RAG検索
async function fetchRelevantFiles(query: string): Promise<CodeContext> {
  // GitHub Search API でリポジトリ検索
  // 関連ファイルの内容取得
  // システムプロンプトに組み込み
}
```

#### **コンポーネント配置**
- **AIChatSidebar**: メインリポジトリ `src/components/ai-chat-sidebar.tsx` - 汎用AIチャット
- **CodebaseAIChat**: メインリポジトリ `src/components/codebase-ai-chat.tsx` - BoxLog専用サポート
- **API Route**: メインリポジトリ `src/app/api/chat/codebase/route.ts` - RAGエンドポイント
- **Layout Integration**: メインリポジトリ `src/app/(app)/application-layout-new.tsx` - 3カラムレイアウト

#### **使用方法**
1. 右サイドバーのbotアイコンをクリック
2. 日本語/英語で質問入力
3. BoxLog機能について自動的にリポジトリから検索して回答
4. OpenAI未設定時はモック応答で動作確認可能

### 📚 ドキュメント

詳細なドキュメントは Compass の `knowledge/app-docs/` ディレクトリに配置されています：

- **コンポーネントガイド**: `knowledge/app-docs/components/kibo-ui.md` - kiboUI 統合パターン
- **テーマシステム**: `knowledge/app-docs/theming/theme-system.md` - デュアルテーマ開発ルール
- **8pxグリッドシステム**: `knowledge/app-docs/theming/8px-grid-system.md` - スペーシングガイドライン
- **Git ワークフロー**: `knowledge/app-docs/development/git-workflow.md` - 開発プラクティス
- **データベース**: `knowledge/app-docs/database/schema.md` - データベーススキーマと関係
- **トラブルシューティング**: `knowledge/app-docs/troubleshooting/common-issues.md` - よくある問題と解決策
- **認証**: `knowledge/app-docs/authentication/setup-guide.md` - 認証システムセットアップと使用ガイド
- **AIチャットボット**: `knowledge/app-docs/ai-chatbot/system-overview.md` - AIシステム概要
- **Kibo UI統合**: `knowledge/app-docs/KIBO_UI_INTEGRATION_GUIDE.md` - 統合ガイド
- **命名規則**: `knowledge/app-docs/NAMING_CONVENTIONS.md` - プロジェクト命名規則

> **注意**: Web版固有のドキュメントは `knowledge/web-docs/` ディレクトリにあります。App開発時はapp-docs内のドキュメントを参照してください。

### 🚀 クイックスタートパターン

#### 一般的なコンポーネントパターン

```tsx
// shadcn/ui Button
<Button variant="outline" onClick={onClose}>キャンセル</Button>
<Button variant="ghost" onClick={handleAction}>アクション</Button>

// shadcn/ui Dialog
<Dialog open={open} onOpenChange={onClose}>
  <DialogContent>
    <DialogHeader>
      <DialogTitle>タイトル</DialogTitle>
    </DialogHeader>
    <DialogFooter>
      <Button variant="outline" onClick={onClose}>キャンセル</Button>
      <Button onClick={handleSave}>保存</Button>
    </DialogFooter>
  </DialogContent>
</Dialog>

// shadcn/ui Select (注意: onChange ではなく onValueChange)
<Select value={value} onValueChange={setValue}>
  <SelectTrigger>
    <SelectValue placeholder="選択してください..." />
  </SelectTrigger>
  <SelectContent>
    <SelectItem value="option1">オプション 1</SelectItem>
  </SelectContent>
</Select>
```

#### テーマサポートパターン

```tsx
// ✅ 良い例: 両テーマを自動的にサポート
<div className="bg-white text-black border border-gray-200 hover:bg-gray-50">
  コンテンツ
</div>

// ✅ 良い例: カスタムカラーを保持
<div style={{'--tag-color': '#ef4444'}} className="tag-icon">
  <TagIcon className="w-4 h-4" />
</div>
```

#### 一般的なマイグレーションパターン

```tsx
// shadcn/ui マイグレーション
plain={true} → variant="ghost"
outline={true} → variant="outline"
onChange={setValue} → onValueChange={setValue}
setError(error) → setError(error.message)
```

### 🎭 重要な注意点

この CLAUDE.md は **生きたドキュメント** です。コードベースと共に進化し、開発中に得られた継続的な改善と洞察を通じて、時間とともにより価値のあるものになるはずです。

---

*最終更新: 2025-07-29*
*現在のバージョン: v3.0 - 日本語ベース包括的ガイド版*
=======
- **UIコンポーネント**: shadcn/ui（基本）, kiboUI（高度な機能）
- **ドキュメント**: Compass サブモジュールによる一元管理
- **データベース**: Supabase（PostgreSQL）
- **スタイリング**: Tailwind CSS v4 + 8pxグリッドシステム

### コンポーネント選択優先度

1. **🥇 shadcn/ui（第一選択）** - 基本UIコンポーネント
2. **🥈 kiboUI（高度な機能）** - AI コンポーネント、Kanban など
3. **🥉 カスタム実装（最後の手段）** - ライブラリオプションが存在しない場合のみ

## 🎯 開発ワークフロー

### ブランチ戦略
- **dev**: 開発・統合ブランチ（メイン作業）
- **main**: 本番環境ブランチ
- **feature/***: 機能開発ブランチ
- **fix/***: バグ修正ブランチ

### 重要なルール
1. **コミット前に `npm run lint` を必ず実行**
2. **新しいコンポーネントはライト・ダークモード両方をテスト**
3. **8pxグリッドシステムに準拠**
4. **TypeScript を厳密に使用（`any` 型を避ける）**

## 📋 開発時の指針

### Claude Code 使用時
- **詳細な技術指示**: `compass/ai-context/app/CLAUDE.md` を参照
- **コンポーネント実装**: shadcn/ui → kiboUI → カスタム の順で検討
- **デザインシステム**: Compass の統一トークンを使用

### ドキュメント更新
1. **App関連**: `compass/knowledge/app-docs/` で管理
2. **サブモジュール更新**: 上記のサブモジュール操作手順に従う
3. **変更追跡**: コミットメッセージで修正元を明記

## 🔗 重要なリンク

- **詳細技術ドキュメント**: `compass/ai-context/app/CLAUDE.md`
- **コンポーネントガイド**: `compass/knowledge/app-docs/components/`
- **デザインシステム**: `compass/design-system/`
- **Git ワークフロー**: `compass/knowledge/app-docs/development/git-workflow.md`

---

**📖 このドキュメントについて**: BoxLog App メインリポジトリ概要  
**詳細指示書**: `compass/ai-context/app/CLAUDE.md` ← **開発時はこちらを主に参照**  
**最終更新**: 2025-07-29  
**バージョン**: v2.0 - Compass統合・日本語ベース版
>>>>>>> 1a8c2203
<|MERGE_RESOLUTION|>--- conflicted
+++ resolved
@@ -1,38 +1,11 @@
-<<<<<<< HEAD
-# CLAUDE.md - BoxLog App プロジェクト
-
-このファイルは、BoxLog App プロジェクトでの Claude Code (claude.ai/code) の動作指針を定義します。
-=======
 # CLAUDE.md - BoxLog App メインリポジトリ
 
 このファイルは、BoxLog App メインリポジトリでの Claude Code (claude.ai/code) の動作指針を定義します。
->>>>>>> 1a8c2203
 
 ## 🗣️ コミュニケーション言語
 
 **重要: 基本的に日本語で応答してください。** ただし、技術的に一般的な英語（feature、bug、commit、etc.）は適宜使用可能です。
 
-<<<<<<< HEAD
-## 📚 Compass デザインシステム統合
-
-**重要: デザインシステムはCompassリポジトリで一元管理されています。**
-
-### 🎨 共通デザイントークン
-App版・Web版で統一されたデザイントークンを使用：
-```typescript
-// Compassデザインシステムから
-// （実際の統合方法はメインリポジトリのpackage.jsonで確認）
-import { colors } from '../compass/design-system/tokens/colors'
-import { spacing } from '../compass/design-system/tokens/spacing'
-import { typography } from '../compass/design-system/tokens/typography'
-```
-
-### 🔄 統一されたデザイン原則
-- **Neutral-Centric**: ニュートラルカラー中心のUI
-- **8px Grid System**: 8pxの倍数によるスペーシング
-- **Accessibility First**: WCAG 2.1 AA準拠
-- **Performance Optimized**: Core Web Vitals 90+維持
-=======
 ## 📚 ドキュメント配置
 
 **重要: 主要なドキュメントはCompassサブモジュールで一元管理されています。**
@@ -71,7 +44,6 @@
 ```
 Compass更新 → GitHub Actions → 自動でこのリポジトリのサブモジュール更新
 ```
->>>>>>> 1a8c2203
 
 ## 🚀 開発コマンド
 
@@ -82,12 +54,6 @@
 # プロダクションビルド
 npm run build
 
-<<<<<<< HEAD
-# プロダクションサーバー起動
-npm start
-
-=======
->>>>>>> 1a8c2203
 # リンティング実行
 npm run lint
 
@@ -95,356 +61,13 @@
 npm test
 ```
 
-<<<<<<< HEAD
-## 🏗️ アーキテクチャ概要
-
-BoxLog は Next.js 14 + TypeScript で構築されたタスク管理アプリケーションです。カレンダー、ボード、テーブルビューを提供し、App Router を使用したモダンな設計になっています。
-=======
 ## 🏗️ プロジェクト概要
 
 BoxLog は Next.js 14 + TypeScript で構築されたタスク管理アプリケーションです。Compass ナレッジマネジメントシステムと統合し、ドキュメントとリソースを一元管理しています。
->>>>>>> 1a8c2203
 
 ### 主要技術スタック
 
 - **フロントエンド**: Next.js 14（App Router）, React 18, TypeScript
-<<<<<<< HEAD
-- **スタイリング**: Tailwind CSS v4 + カスタムテーマシステム
-- **UIコンポーネント**: shadcn/ui（Radix UI primitives）, kiboUI（高度なコンポーネント）
-- **認証**: Supabase Auth + AuthContext
-- **状態管理**: Zustand + 永続化
-- **データベース**: Supabase（PostgreSQL）
-- **ドラッグ&ドロップ**: @dnd-kit（ソート可能インターフェース）, kiboUI Kanban（ボードビュー）
-- **アイコン**: Heroicons, Lucide React
-- **コマンドパレット**: shadcn/ui Command（cmdk ベース）
-
-### ディレクトリ構造
-
-**メインリポジトリ（boxlog-app）**:
-- `src/app/` - Next.js App Router ページとレイアウト
-  - `(app)/` - メインアプリケーションルート（認証必須）
-  - `(auth)/` - 認証ページ（ログイン、サインアップなど）
-  - `api/` - バックエンド機能のAPIルート
-- `src/components/` - 再利用可能なUIコンポーネント
-- `src/lib/` - ユーティリティ関数と設定
-- `src/stores/` - Zustand 状態管理
-- `src/contexts/` - React コンテキスト（認証、テーマ）
-- `src/styles/` - グローバルスタイルとテーマ定義
-- `src/config/` - 設定ファイル
-- `compass/` - サブモジュール（デザインシステム・ドキュメント）
-
-**Compass サブモジュール**:
-- `design-system/` - 統一デザインシステム
-- `knowledge/app-docs/` - App版専用ドキュメント
-- `ai-context/app/` - App版AI指示書（このファイル）
-
-### 🏗️ コンポーネントライブラリ戦略
-
-**重要: 既存のライブラリコンポーネントを常にカスタム実装より優先してください。**
-
-#### コンポーネント選択優先度（必須）
-
-1. **🥇 shadcn/ui（第一選択）**
-   - 確認: https://ui.shadcn.com/docs/components
-   - 使用: `npx shadcn@latest add [component-name]`
-   - 例: Button, Dialog, Command, Select, Input など
-
-2. **🥈 kiboUI（高度な機能）**
-   - 確認: 高度な機能用の利用可能コンポーネント
-   - 使用: `npx kibo-ui add [component]`
-   - 例: AI コンポーネント, Kanban ボード, 高度なテーブル
-
-3. **🥉 カスタム実装（最後の手段）**
-   - 条件: 適切なライブラリコンポーネントが存在しない場合のみ
-   - 要件: 既存ライブラリが不十分な理由を必ず文書化
-
-#### コンポーネント使用ルール
-
-- **基本UI**: shadcn/ui を使用
-- **AI機能**: kiboUI AI コンポーネント を使用 ✅ **統合完了**
-- **高度な機能**: kiboUI を使用
-
-### 認証フロー
-
-- Supabase Auth（SSR対応）
-- メインリポジトリ `src/contexts/AuthContext.tsx` のカスタムAuthContext
-- メインリポジトリ `src/lib/supabase/server.ts` のサーバーサイドクライアント
-- メインリポジトリ `src/lib/supabase/client.ts` のクライアントサイドクライアント
-- メインリポジトリ `src/app/(auth)/` の認証ページ
-
-### 状態管理
-
-主要な状態は メインリポジトリの Zustand ストアで管理：
-
-- `src/stores/useSidebarStore.ts` - サイドバー状態、通知、タグ、スマートフォルダ
-- `src/stores/useBoxStore.ts` - タスク/ボックス管理とフィルタリング
-- `src/stores/useEventStore.ts` - イベント管理とリアルタイム機能 ✅ **統合完了**
-- ストアは永続化ミドルウェアを使用してクライアントサイドストレージを活用
-
-### コンポーネントアーキテクチャ
-
-- **サイドバー**: 動的セクション付きの折りたたみ可能サイドバー
-- **タグ**: 3段階ネストの階層タグシステム
-- **スマートフォルダ**: タスク用の動的フィルタリングルール
-- **テーマトグル**: ライト/ダークモード切り替え
-- **通知**: リアルタイム通知システム
-
-### APIルート
-
-メインリポジトリ `src/app/api/` 以下にAPIルートを配置：
-
-- `api/tags/` - タグのCRUD操作
-- `api/smart-folders/` - スマートフォルダ管理
-- `api/item-tags/` - タグの関連付け
-- `api/auth/refresh/` - 認証トークン更新
-- `api/events/` - イベント管理（リアルタイム対応）✅ **統合完了**
-
-### 主要機能
-
-1. **マルチビューシステム**: カレンダー、テーブル、ボード、統計ビュー
-2. **階層タグ**: カスタムカラーとアイコン付きの3段階タグネスト
-3. **スマートフォルダ**: ルールベースのタスクフィルタリング
-4. **ドラッグ&ドロップ**: タグとスマートフォルダのソート可能インターフェース
-5. **レスポンシブデザイン**: サイドバー折りたたみ付きのモバイルファーストアプローチ
-6. **リアルタイム更新**: React Query パターンでの楽観的更新
-7. **リアルタイム機能**: WebSocket接続による即座のデータ同期 ✅ **統合完了**
-
-### 📡 リアルタイム機能システム ✅ **実装完了**
-
-BoxLog アプリケーションに包括的なリアルタイム機能を実装しました。
-
-#### **コア機能**
-- **WebSocket接続**: Supabase Realtime による双方向通信
-- **自動再接続**: 接続断時の自動復旧メカニズム
-- **状態同期**: 複数クライアント間でのデータ即座同期
-- **エラーハンドリング**: 堅牢な接続管理とエラー回復
-
-#### **技術実装**
-```typescript
-// useRealtime Hook - リアルタイム接続管理
-const { isConnected, error, reconnect } = useRealtime({
-  table: 'events',
-  onInsert: (payload) => {
-    // 新規データの処理
-    addEvent(payload.new)
-  },
-  onUpdate: (payload) => {
-    // 更新データの処理
-    updateEvent(payload.new)
-  },
-  onDelete: (payload) => {
-    // 削除データの処理
-    removeEvent(payload.old.id)
-  }
-})
-
-// useEventStore - リアルタイム対応状態管理
-const eventStore = useEventStore((state) => ({
-  events: state.events,
-  addEvent: state.addEvent,
-  updateEvent: state.updateEvent,
-  removeEvent: state.removeEvent,
-  isLoading: state.isLoading
-}))
-```
-
-#### **コンポーネント統合**
-- **ConnectionStatus**: メインリポジトリ `src/components/connection-status.tsx` - 接続状態表示
-- **useRealtime**: メインリポジトリ `src/hooks/useRealtime.ts` - リアルタイム接続フック
-- **useEventStore**: メインリポジトリ `src/stores/useEventStore.ts` - イベント状態管理
-- **ApplicationLayout**: メインリポジトリ `src/app/(app)/application-layout-new.tsx` - 全体レイアウト統合
-
-#### **使用方法**
-1. コンポーネントで `useRealtime` フックを使用
-2. テーブル名とコールバック関数を指定
-3. 自動的にリアルタイム同期が開始
-4. 接続状態は `ConnectionStatus` コンポーネントで表示
-
-#### **エラー処理**
-- 接続エラー時の自動再試行
-- ネットワーク復旧時の自動再接続
-- ユーザーへの適切な状態通知
-- デバッグ用の詳細ログ出力
-
-### 開発ノート
-
-- サイドバーメニュー設定は メインリポジトリの `src/config/sidebarConfig.ts` を使用
-- タグアイコンは メインリポジトリの `src/config/tagIcons.ts` で定義
-- **テーマカラーはテーマシステムのCSS変数を使用する**
-- **全ての新しいコンポーネントでライト・ダークモード両方をテストする**
-- **新しいコンポーネントは最初からデュアルテーマをサポートする必要がある**
-- **カスタムカラーが必要な要素には `--tag-color` CSS変数を使用する**
-- TypeScript を厳密に使用 - 可能な限り `any` 型を避ける
-
-### 🎨 デザインシステム - 8pxグリッドガイドライン ✅ **実装完了**
-
-**基本ルール**: 8pxグリッドシステムを基本とし、実用性を重視した柔軟な運用
-
-#### ✅ **推奨値（優先順位順）**
-1. **8pxの倍数**: 8px, 16px, 24px, 32px, 40px, 48px...
-   - `p-2`, `p-4`, `p-6`, `p-8`, `p-10`, `p-12`
-2. **実用的な値**: 4px, 12px, 20px（頻繁に使用される値）
-   - `p-1`, `p-3`, `p-5`（例外として許可）
-
-#### ❌ **避けるべき値**
-- **半端な値**: 6px, 10px, 14px, 18px...
-- `py-1.5` (6px), `px-2.5` (10px), `gap-1.5` (6px)
-
-#### 🎯 **実装状況（2025-01-22完了）**
-- ✅ **0.5px要素**: 完全除去（13ファイル修正）
-- ✅ **1px要素**: w-1, h-1 → w-2, h-2 に統一
-- ✅ **1.5px要素**: h-1.5, w-1.5 → h-2, w-2 に統一
-- ✅ **3.5px要素**: w-3.5, h-3.5 → w-4, h-4 に統一
-- ✅ **インラインpx値**: 動的値は適切に配置
-- ✅ **CSS変数**: 8px基準で統一済み
-
-#### 🎯 **実装ガイドライン**
-- **新規コンポーネント**: 8pxの倍数を優先的に使用
-- **既存コンポーネント**: 8pxグリッド準拠完了
-- **例外**: `px-3` (12px) など使用頻度の高い値は実用性を重視
-- **統一性**: 同じ用途のスペーシングは統一（例：ボタンパディング、カード間隔）
-
-### 🎯 開発ワークフロー
-
-- **コミット前に必ず `npm run lint` を実行する**
-- **全ての新しいコンポーネントでライト・ダークモード両方をテストする**
-- **ブランチ命名規則に従う**: `feature/[name]`, `fix/[name]`, `refactor/[name]`
-- **適切なプレフィックス付きの説明的なコミットメッセージを使用する**
-- **新しいコンポーネントでは8pxグリッドガイドラインに従う**
-
-### 🤖 AI チャットボットシステム ✅ **実装完了**
-
-BoxLogアプリケーション専用のRAG（Retrieval Augmented Generation）AIチャットボットシステムを実装しました。
-
-#### **コア機能**
-- **RAG検索**: GitHub API経由でt3-nico/boxlog-webリポジトリから関連情報を検索
-- **多言語対応**: 質問言語を自動検出（日本語↔英語）で適切な言語で回答
-- **コスト最適化**: GPT-3.5 Turbo使用、600トークン制限、1時間キャッシュ
-- **ストリーミング**: Vercel AI SDK useChat hookとの完全統合
-
-#### **レイアウトシステム**
-- **3カラム構成**: 左サイドバー(256px) | メインコンテンツ(可変) | AIチャット(320px)
-- **Googleカレンダー風**: 全領域が同時表示される直感的なレイアウト
-- **完全レスポンシブ**: 全画面サイズで最適表示
-- **ゼロパディング**: メインコンテンツは端から端まで完全表示
-
-#### **UI/UXデザイン**
-- **統一アイコン**: bot-message-square で全インターフェース統一
-- **ユーザーアバター**: アカウント設定の絵文字/画像を連携表示
-- **Neutralカラー**: グレートーンでBoxLog全体デザインと統一
-- **アクセシビリティ**: ARIA対応、キーボードナビゲーション
-
-#### **技術実装**
-```typescript
-// 言語自動検出
-function isJapanese(text: string): boolean {
-  const hiraganaKatakana = /[\u3040-\u309F\u30A0-\u30FF]/
-  // ひらがな・カタカナの存在で日本語判定（中国語除外）
-}
-
-// RAG検索
-async function fetchRelevantFiles(query: string): Promise<CodeContext> {
-  // GitHub Search API でリポジトリ検索
-  // 関連ファイルの内容取得
-  // システムプロンプトに組み込み
-}
-```
-
-#### **コンポーネント配置**
-- **AIChatSidebar**: メインリポジトリ `src/components/ai-chat-sidebar.tsx` - 汎用AIチャット
-- **CodebaseAIChat**: メインリポジトリ `src/components/codebase-ai-chat.tsx` - BoxLog専用サポート
-- **API Route**: メインリポジトリ `src/app/api/chat/codebase/route.ts` - RAGエンドポイント
-- **Layout Integration**: メインリポジトリ `src/app/(app)/application-layout-new.tsx` - 3カラムレイアウト
-
-#### **使用方法**
-1. 右サイドバーのbotアイコンをクリック
-2. 日本語/英語で質問入力
-3. BoxLog機能について自動的にリポジトリから検索して回答
-4. OpenAI未設定時はモック応答で動作確認可能
-
-### 📚 ドキュメント
-
-詳細なドキュメントは Compass の `knowledge/app-docs/` ディレクトリに配置されています：
-
-- **コンポーネントガイド**: `knowledge/app-docs/components/kibo-ui.md` - kiboUI 統合パターン
-- **テーマシステム**: `knowledge/app-docs/theming/theme-system.md` - デュアルテーマ開発ルール
-- **8pxグリッドシステム**: `knowledge/app-docs/theming/8px-grid-system.md` - スペーシングガイドライン
-- **Git ワークフロー**: `knowledge/app-docs/development/git-workflow.md` - 開発プラクティス
-- **データベース**: `knowledge/app-docs/database/schema.md` - データベーススキーマと関係
-- **トラブルシューティング**: `knowledge/app-docs/troubleshooting/common-issues.md` - よくある問題と解決策
-- **認証**: `knowledge/app-docs/authentication/setup-guide.md` - 認証システムセットアップと使用ガイド
-- **AIチャットボット**: `knowledge/app-docs/ai-chatbot/system-overview.md` - AIシステム概要
-- **Kibo UI統合**: `knowledge/app-docs/KIBO_UI_INTEGRATION_GUIDE.md` - 統合ガイド
-- **命名規則**: `knowledge/app-docs/NAMING_CONVENTIONS.md` - プロジェクト命名規則
-
-> **注意**: Web版固有のドキュメントは `knowledge/web-docs/` ディレクトリにあります。App開発時はapp-docs内のドキュメントを参照してください。
-
-### 🚀 クイックスタートパターン
-
-#### 一般的なコンポーネントパターン
-
-```tsx
-// shadcn/ui Button
-<Button variant="outline" onClick={onClose}>キャンセル</Button>
-<Button variant="ghost" onClick={handleAction}>アクション</Button>
-
-// shadcn/ui Dialog
-<Dialog open={open} onOpenChange={onClose}>
-  <DialogContent>
-    <DialogHeader>
-      <DialogTitle>タイトル</DialogTitle>
-    </DialogHeader>
-    <DialogFooter>
-      <Button variant="outline" onClick={onClose}>キャンセル</Button>
-      <Button onClick={handleSave}>保存</Button>
-    </DialogFooter>
-  </DialogContent>
-</Dialog>
-
-// shadcn/ui Select (注意: onChange ではなく onValueChange)
-<Select value={value} onValueChange={setValue}>
-  <SelectTrigger>
-    <SelectValue placeholder="選択してください..." />
-  </SelectTrigger>
-  <SelectContent>
-    <SelectItem value="option1">オプション 1</SelectItem>
-  </SelectContent>
-</Select>
-```
-
-#### テーマサポートパターン
-
-```tsx
-// ✅ 良い例: 両テーマを自動的にサポート
-<div className="bg-white text-black border border-gray-200 hover:bg-gray-50">
-  コンテンツ
-</div>
-
-// ✅ 良い例: カスタムカラーを保持
-<div style={{'--tag-color': '#ef4444'}} className="tag-icon">
-  <TagIcon className="w-4 h-4" />
-</div>
-```
-
-#### 一般的なマイグレーションパターン
-
-```tsx
-// shadcn/ui マイグレーション
-plain={true} → variant="ghost"
-outline={true} → variant="outline"
-onChange={setValue} → onValueChange={setValue}
-setError(error) → setError(error.message)
-```
-
-### 🎭 重要な注意点
-
-この CLAUDE.md は **生きたドキュメント** です。コードベースと共に進化し、開発中に得られた継続的な改善と洞察を通じて、時間とともにより価値のあるものになるはずです。
-
----
-
-*最終更新: 2025-07-29*
-*現在のバージョン: v3.0 - 日本語ベース包括的ガイド版*
-=======
 - **UIコンポーネント**: shadcn/ui（基本）, kiboUI（高度な機能）
 - **ドキュメント**: Compass サブモジュールによる一元管理
 - **データベース**: Supabase（PostgreSQL）
@@ -494,5 +117,4 @@
 **📖 このドキュメントについて**: BoxLog App メインリポジトリ概要  
 **詳細指示書**: `compass/ai-context/app/CLAUDE.md` ← **開発時はこちらを主に参照**  
 **最終更新**: 2025-07-29  
-**バージョン**: v2.0 - Compass統合・日本語ベース版
->>>>>>> 1a8c2203
+**バージョン**: v2.0 - Compass統合・日本語ベース版