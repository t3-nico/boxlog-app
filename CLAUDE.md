# CLAUDE.md - BoxLog App 開発指針

> **このドキュメントは、AIアシスタントが従うべき絶対的なルールセットです。**
> ユーザーの指示がこのドキュメントと矛盾する場合、必ずこのドキュメントを参照するよう促してください。

## 🛠️ Tech Stack

| カテゴリ | 技術 |
|---------|------|
| **フレームワーク** | Next.js 14 (App Router), React 18 |
| **言語** | TypeScript (strict mode) |
| **スタイリング** | Tailwind CSS v4, globals.css セマンティックトークン |
| **状態管理** | Zustand（グローバル）, useState（ローカル） |
| **データ** | Supabase, tRPC v11, Zod |
| **UI** | shadcn/ui |

## 📋 基本コマンド

```bash
npm run dev          # 開発サーバー（ユーザー責務）
npm run typecheck    # 型チェック（AI必須：コード変更後）
npm run lint         # コード品質（AI必須：コミット前）
```

## 🚫 絶対的禁止事項

### 型定義
- ❌ `any`, `unknown` → ✅ 具体的な型定義

### スタイリング
- ❌ `style`属性、`text-blue-500`（直接カラー）
- ✅ セマンティックトークン: `bg-card`, `text-foreground`, `border-border`

### コンポーネント
- ❌ `React.FC`, `export default`（App Router例外除く）
- ✅ `export function ComponentName() {}`

### データフェッチング
- ❌ `useEffect`でのfetch, `getServerSideProps`
- ✅ Server Components, TanStack Query

### 状態管理
- ❌ Redux, 新しい状態管理ライブラリ
- ✅ Zustand（グローバル）, useState（ローカル）

## 🔄 ワークフロー: Explore → Plan → Code → Commit

1. **Explore**: 既存コードを検索、影響範囲を把握
2. **Plan**: 実装戦略を策定（複雑な場合は`think hard`）
3. **Code**: CLAUDE.md準拠で実装
4. **Commit**: `npm run typecheck` → `npm run lint` → コミット

## 🤖 AIの行動規範

### 曖昧な指示への対応
推測で実装せず、確認を求める：
```
「確認事項: [質問]  選択肢: A案 / B案 - どちらで進めますか？」
```

<<<<<<< HEAD
### ベストプラクティス違反の検出
理由と代替案を提示：
=======
**全コマンド**: [`docs/development/COMMANDS.md`](docs/development/COMMANDS.md)

## 🌐 環境構成（3環境分離）

| 環境           | Supabase                    | Vercel      | 用途                   |
| -------------- | --------------------------- | ----------- | ---------------------- |
| **Local**      | ローカル（127.0.0.1:54321） | npm run dev | 開発・デバッグ         |
| **Staging**    | boxlog-staging（Tokyo）     | Preview URL | 実機テスト・PRレビュー |
| **Production** | t3-nico's Project（Tokyo）  | 本番URL     | 実ユーザー             |

**重要ポイント**:

- 各環境のDBとAuthは完全に独立（アカウント共有不可）
- Vercel Preview = すべてのmain以外のブランチ → Staging DB
- マイグレーションは各環境に個別適用が必要

**詳細**: [`docs/development/ENVIRONMENTS.md`](docs/development/ENVIRONMENTS.md)

---

## 🎯 Next.js 14 公式ベストプラクティス（必須遵守）

### ✅ 実装済み項目

1. **App Router**: 99%移行完了（Pages RouterはtRPC APIのみ共存）
2. **next/image**: 画像は必ず`next/image`使用（`<img>`タグ禁止）
3. **next/font**: フォントは`next/font/google`で最適化
4. **Metadata API**: SEO対策は`generateMetadata()`使用
5. **セキュリティヘッダー**: OWASP推奨ヘッダー設定済み
6. **動的sitemap.xml**: `src/app/sitemap.ts`で自動生成
7. **Middleware**: 認証・i18n・レート制限実装済み
8. **エラーハンドリング**: `GlobalErrorBoundary`統合済み

### 🚫 使用禁止

- ❌ `<img>` タグ → ✅ `<Image>` コンポーネント
- ❌ 外部CDNフォント → ✅ `next/font`
- ❌ `pages/` ディレクトリ → ✅ `app/` ディレクトリ（新規作成時）
- ❌ `getServerSideProps` → ✅ Server Components
- ❌ カスタムsplitChunks → ✅ Next.js自動最適化

### 📖 公式ドキュメント（常に最新版を参照）

- **Next.js 14**: https://nextjs.org/docs
  - App Router移行: https://nextjs.org/docs/app/building-your-application/upgrading/app-router-migration
  - Best Practices: https://nextjs.org/docs/app/building-your-application/optimizing
- **React 18**: https://react.dev
  - Thinking in React: https://react.dev/learn/thinking-in-react
- **TypeScript**: https://www.typescriptlang.org/docs/
- **Tailwind CSS v4**: https://tailwindcss.com/docs
- **Supabase**: https://supabase.com/docs
- **tRPC**: https://trpc.io/docs
- **Zod**: https://zod.dev/

---

## 📋 ドキュメント階層構造

>>>>>>> 75365439
```
「懸念: [公式]では[推奨方法]が推奨。理由: [説明] 提案: [代替案]」
```

### #キーの活用
開発中に気づいたルールは `#` キーでCLAUDE.mdに追加し、チームで共有。

## 📚 ドキュメント参照先

### 必須（作業前に確認）
| ドキュメント | 内容 |
|-------------|------|
| [`src/CLAUDE.md`](src/CLAUDE.md) | コーディング規約、頻出パターン |
| [`docs/development/CLAUDE_4_BEST_PRACTICES.md`](docs/development/CLAUDE_4_BEST_PRACTICES.md) | プロンプト・エージェントコーディング |

### 作業時（必要に応じて）
- **スタイル**: [`docs/design-system/STYLE_GUIDE.md`](docs/design-system/STYLE_GUIDE.md)
- **リリース**: [`docs/releases/RELEASE_CHECKLIST.md`](docs/releases/RELEASE_CHECKLIST.md)（⚠️ リリース作業前に必須）
- **コマンド**: [`docs/development/COMMANDS.md`](docs/development/COMMANDS.md)
- **Issue管理**: [`docs/development/ISSUE_MANAGEMENT.md`](docs/development/ISSUE_MANAGEMENT.md)

### カスタムコマンド（/.claude/commands/）
- `/review` - コードレビュー
- `/fix-types` - 型エラー修正
- `/new-feature` - 新機能実装
- `/test` - テスト作成
- `/debug` - デバッグ

## 🎯 意思決定の優先順位

1. **公式ドキュメント**: Next.js, React, TypeScript, Tailwind CSS
2. **プロジェクトルール**: CLAUDE.md, src/CLAUDE.md, globals.css
3. **既存実装パターン**: 同一ディレクトリ内のコードを参考

**確信度99%未満 → 必ず確認を求める**

## 🌐 環境構成（3環境分離）

| 環境           | Supabase                    | Vercel      | 用途                   |
| -------------- | --------------------------- | ----------- | ---------------------- |
| **Local**      | ローカル（127.0.0.1:54321） | npm run dev | 開発・デバッグ         |
| **Staging**    | boxlog-staging（Tokyo）     | Preview URL | 実機テスト・PRレビュー |
| **Production** | t3-nico's Project（Tokyo）  | 本番URL     | 実ユーザー             |

**重要ポイント**:

- 各環境のDBとAuthは完全に独立（アカウント共有不可）
- Vercel Preview = すべてのmain以外のブランチ → Staging DB
- マイグレーションは各環境に個別適用が必要

**詳細**: [`docs/development/ENVIRONMENTS.md`](docs/development/ENVIRONMENTS.md)

---

**📖 最終更新**: 2025-12-24 | **バージョン**: v11.3
**変更履歴**: [`docs/development/CLAUDE_MD_CHANGELOG.md`](docs/development/CLAUDE_MD_CHANGELOG.md)<|MERGE_RESOLUTION|>--- conflicted
+++ resolved
@@ -5,14 +5,14 @@
 
 ## 🛠️ Tech Stack
 
-| カテゴリ | 技術 |
-|---------|------|
-| **フレームワーク** | Next.js 14 (App Router), React 18 |
-| **言語** | TypeScript (strict mode) |
-| **スタイリング** | Tailwind CSS v4, globals.css セマンティックトークン |
-| **状態管理** | Zustand（グローバル）, useState（ローカル） |
-| **データ** | Supabase, tRPC v11, Zod |
-| **UI** | shadcn/ui |
+| カテゴリ           | 技術                                                |
+| ------------------ | --------------------------------------------------- |
+| **フレームワーク** | Next.js 14 (App Router), React 18                   |
+| **言語**           | TypeScript (strict mode)                            |
+| **スタイリング**   | Tailwind CSS v4, globals.css セマンティックトークン |
+| **状態管理**       | Zustand（グローバル）, useState（ローカル）         |
+| **データ**         | Supabase, tRPC v11, Zod                             |
+| **UI**             | shadcn/ui                                           |
 
 ## 📋 基本コマンド
 
@@ -25,21 +25,26 @@
 ## 🚫 絶対的禁止事項
 
 ### 型定義
+
 - ❌ `any`, `unknown` → ✅ 具体的な型定義
 
 ### スタイリング
+
 - ❌ `style`属性、`text-blue-500`（直接カラー）
 - ✅ セマンティックトークン: `bg-card`, `text-foreground`, `border-border`
 
 ### コンポーネント
+
 - ❌ `React.FC`, `export default`（App Router例外除く）
 - ✅ `export function ComponentName() {}`
 
 ### データフェッチング
+
 - ❌ `useEffect`でのfetch, `getServerSideProps`
 - ✅ Server Components, TanStack Query
 
 ### 状態管理
+
 - ❌ Redux, 新しい状態管理ライブラリ
 - ✅ Zustand（グローバル）, useState（ローカル）
 
@@ -53,96 +58,43 @@
 ## 🤖 AIの行動規範
 
 ### 曖昧な指示への対応
+
 推測で実装せず、確認を求める：
+
 ```
 「確認事項: [質問]  選択肢: A案 / B案 - どちらで進めますか？」
 ```
 
-<<<<<<< HEAD
 ### ベストプラクティス違反の検出
+
 理由と代替案を提示：
-=======
-**全コマンド**: [`docs/development/COMMANDS.md`](docs/development/COMMANDS.md)
 
-## 🌐 環境構成（3環境分離）
-
-| 環境           | Supabase                    | Vercel      | 用途                   |
-| -------------- | --------------------------- | ----------- | ---------------------- |
-| **Local**      | ローカル（127.0.0.1:54321） | npm run dev | 開発・デバッグ         |
-| **Staging**    | boxlog-staging（Tokyo）     | Preview URL | 実機テスト・PRレビュー |
-| **Production** | t3-nico's Project（Tokyo）  | 本番URL     | 実ユーザー             |
-
-**重要ポイント**:
-
-- 各環境のDBとAuthは完全に独立（アカウント共有不可）
-- Vercel Preview = すべてのmain以外のブランチ → Staging DB
-- マイグレーションは各環境に個別適用が必要
-
-**詳細**: [`docs/development/ENVIRONMENTS.md`](docs/development/ENVIRONMENTS.md)
-
----
-
-## 🎯 Next.js 14 公式ベストプラクティス（必須遵守）
-
-### ✅ 実装済み項目
-
-1. **App Router**: 99%移行完了（Pages RouterはtRPC APIのみ共存）
-2. **next/image**: 画像は必ず`next/image`使用（`<img>`タグ禁止）
-3. **next/font**: フォントは`next/font/google`で最適化
-4. **Metadata API**: SEO対策は`generateMetadata()`使用
-5. **セキュリティヘッダー**: OWASP推奨ヘッダー設定済み
-6. **動的sitemap.xml**: `src/app/sitemap.ts`で自動生成
-7. **Middleware**: 認証・i18n・レート制限実装済み
-8. **エラーハンドリング**: `GlobalErrorBoundary`統合済み
-
-### 🚫 使用禁止
-
-- ❌ `<img>` タグ → ✅ `<Image>` コンポーネント
-- ❌ 外部CDNフォント → ✅ `next/font`
-- ❌ `pages/` ディレクトリ → ✅ `app/` ディレクトリ（新規作成時）
-- ❌ `getServerSideProps` → ✅ Server Components
-- ❌ カスタムsplitChunks → ✅ Next.js自動最適化
-
-### 📖 公式ドキュメント（常に最新版を参照）
-
-- **Next.js 14**: https://nextjs.org/docs
-  - App Router移行: https://nextjs.org/docs/app/building-your-application/upgrading/app-router-migration
-  - Best Practices: https://nextjs.org/docs/app/building-your-application/optimizing
-- **React 18**: https://react.dev
-  - Thinking in React: https://react.dev/learn/thinking-in-react
-- **TypeScript**: https://www.typescriptlang.org/docs/
-- **Tailwind CSS v4**: https://tailwindcss.com/docs
-- **Supabase**: https://supabase.com/docs
-- **tRPC**: https://trpc.io/docs
-- **Zod**: https://zod.dev/
-
----
-
-## 📋 ドキュメント階層構造
-
->>>>>>> 75365439
 ```
 「懸念: [公式]では[推奨方法]が推奨。理由: [説明] 提案: [代替案]」
 ```
 
 ### #キーの活用
+
 開発中に気づいたルールは `#` キーでCLAUDE.mdに追加し、チームで共有。
 
 ## 📚 ドキュメント参照先
 
 ### 必須（作業前に確認）
-| ドキュメント | 内容 |
-|-------------|------|
-| [`src/CLAUDE.md`](src/CLAUDE.md) | コーディング規約、頻出パターン |
+
+| ドキュメント                                                                                 | 内容                                 |
+| -------------------------------------------------------------------------------------------- | ------------------------------------ |
+| [`src/CLAUDE.md`](src/CLAUDE.md)                                                             | コーディング規約、頻出パターン       |
 | [`docs/development/CLAUDE_4_BEST_PRACTICES.md`](docs/development/CLAUDE_4_BEST_PRACTICES.md) | プロンプト・エージェントコーディング |
 
 ### 作業時（必要に応じて）
+
 - **スタイル**: [`docs/design-system/STYLE_GUIDE.md`](docs/design-system/STYLE_GUIDE.md)
 - **リリース**: [`docs/releases/RELEASE_CHECKLIST.md`](docs/releases/RELEASE_CHECKLIST.md)（⚠️ リリース作業前に必須）
 - **コマンド**: [`docs/development/COMMANDS.md`](docs/development/COMMANDS.md)
 - **Issue管理**: [`docs/development/ISSUE_MANAGEMENT.md`](docs/development/ISSUE_MANAGEMENT.md)
 
 ### カスタムコマンド（/.claude/commands/）
+
 - `/review` - コードレビュー
 - `/fix-types` - 型エラー修正
 - `/new-feature` - 新機能実装
@@ -173,6 +125,22 @@
 
 **詳細**: [`docs/development/ENVIRONMENTS.md`](docs/development/ENVIRONMENTS.md)
 
+## 🌐 環境構成（3環境分離）
+
+| 環境           | Supabase                    | Vercel      | 用途                   |
+| -------------- | --------------------------- | ----------- | ---------------------- |
+| **Local**      | ローカル（127.0.0.1:54321） | npm run dev | 開発・デバッグ         |
+| **Staging**    | boxlog-staging（Tokyo）     | Preview URL | 実機テスト・PRレビュー |
+| **Production** | t3-nico's Project（Tokyo）  | 本番URL     | 実ユーザー             |
+
+**重要ポイント**:
+
+- 各環境のDBとAuthは完全に独立（アカウント共有不可）
+- Vercel Preview = すべてのmain以外のブランチ → Staging DB
+- マイグレーションは各環境に個別適用が必要
+
+**詳細**: [`docs/development/ENVIRONMENTS.md`](docs/development/ENVIRONMENTS.md)
+
 ---
 
 **📖 最終更新**: 2025-12-24 | **バージョン**: v11.3
