name: 🌐 E2E Browser Tests

on:
  pull_request:
    branches: [main, dev]
  workflow_dispatch:

env:
  NODE_VERSION: '18'

# 同じブランチで複数実行された場合、古い実行をキャンセル
concurrency:
  group: ${{ github.workflow }}-${{ github.ref }}
  cancel-in-progress: true

# セキュリティ: 最小権限の原則
permissions:
  contents: read # コード読み取り
  pull-requests: write # テスト結果コメント
  actions: read # Artifact読み取り
  checks: write # テスト結果レポート

jobs:
  # =====================================
  # 🌐 ブラウザ互換性テスト
  # =====================================
  e2e-tests:
    name: 🧪 E2E - ${{ matrix.project }}
    runs-on: ubuntu-latest
    environment: development # Environment Secrets保護
    timeout-minutes: 15

    strategy:
      fail-fast: false
      matrix:
        project:
          - chromium
          - firefox
          - webkit
          - 'Mobile Chrome'
          - 'Mobile Safari'
          - iPad

    steps:
      - name: 📥 Checkout
        uses: actions/checkout@b4ffde65f46336ab88eb53be808477a3936bae11 # v4.1.1

      - name: 🏗️ Setup Node.js
<<<<<<< HEAD
        uses: actions/setup-node@60edb5dd545a775178f52524783378180af0d1f8 # v4.0.2
=======
        uses: actions/setup-node@2028fbc5c25fe9cf00d9f06a71cc4710d4507903  # v6.0.0
>>>>>>> 763bfd3d
        with:
          node-version: ${{ env.NODE_VERSION }}
          cache: 'npm'

      - name: 📦 Install dependencies
        run: npm ci

      - name: 🎭 Install Playwright Browsers
        run: |
          if [ "${{ matrix.project }}" = "Mobile Chrome" ]; then
            npx playwright install --with-deps chromium chromium-headless-shell
          elif [ "${{ matrix.project }}" = "Mobile Safari" ]; then
            npx playwright install --with-deps webkit
          elif [ "${{ matrix.project }}" = "iPad" ]; then
            # iPadはwebkitを使用するが、chromium-headless-shellも必要
            npx playwright install --with-deps webkit chromium-headless-shell
          else
            # chromiumの場合はchromium-headless-shellも必要
            if [ "${{ matrix.project }}" = "chromium" ]; then
              npx playwright install --with-deps chromium chromium-headless-shell
            else
              npx playwright install --with-deps ${{ matrix.project }}
            fi
          fi

      - name: 🌐 Run E2E tests - ${{ matrix.project }}
        run: npm run test:e2e -- --project="${{ matrix.project }}"
        continue-on-error: ${{ matrix.project == 'iPad' || matrix.project == 'webkit' || matrix.project == 'Mobile Safari' }} # TODO: Remove after Safari-specific tests are fixed
        env:
          NEXT_PUBLIC_SUPABASE_URL: ${{ secrets.NEXT_PUBLIC_SUPABASE_URL || 'https://dummy.supabase.co' }}
          NEXT_PUBLIC_SUPABASE_ANON_KEY: ${{ secrets.NEXT_PUBLIC_SUPABASE_ANON_KEY || 'eyJhbGciOiJIUzI1NiIsInR5cCI6IkpXVCJ9.eyJpc3MiOiJzdXBhYmFzZSIsInJlZiI6ImR1bW15IiXJvbGUiOiJhbm9uIiwiaWF0IjoxNjQ1MTkyMDAwLCJleHAiOjE5NjA1NjgwMDB9.DUMMY_KEY_FOR_TESTING' }}
          NEXT_PUBLIC_APP_URL: ${{ secrets.NEXT_PUBLIC_APP_URL || 'http://localhost:3000' }}

      - name: 📊 Upload Playwright Report
<<<<<<< HEAD
        uses: actions/upload-artifact@5d5d22a31266ced268874388b861e4b58bb5c2f3 # v4.3.1
=======
        uses: actions/upload-artifact@ea165f8d65b6e75b540449e92b4886f43607fa02  # v4.6.2
>>>>>>> 763bfd3d
        if: always()
        with:
          name: playwright-report-${{ matrix.project }}
          path: playwright-report/
          retention-days: 7

      - name: 📸 Upload Screenshots
<<<<<<< HEAD
        uses: actions/upload-artifact@5d5d22a31266ced268874388b861e4b58bb5c2f3 # v4.3.1
=======
        uses: actions/upload-artifact@ea165f8d65b6e75b540449e92b4886f43607fa02  # v4.6.2
>>>>>>> 763bfd3d
        if: failure()
        with:
          name: screenshots-${{ matrix.project }}
          path: test-results/
          retention-days: 7

  # =====================================
  # 🚪 E2E Quality Gate
  # =====================================
  e2e-quality-gate:
    name: 🚪 E2E Quality Gate
    runs-on: ubuntu-latest
    needs: [e2e-tests]
    if: always()

    steps:
      - name: ✅ Check E2E Results
        run: |
          if [[ "${{ needs.e2e-tests.result }}" != "success" ]]; then
            echo "❌ E2E tests failed"
            exit 1
          fi
          echo "✅ All E2E tests passed!"

      - name: 💬 PR Summary Comment
        if: github.event_name == 'pull_request'
        uses: actions/github-script@60a0d83039c74a4aee543508d2ffcb1c3799cdea # v7.0.1
        with:
          script: |
            const getEmoji = (result) => {
              if (result === 'success') return '✅';
              if (result === 'failure') return '❌';
              return '⚠️';
            };

            const comment = `## 🌐 E2E Browser Tests Summary

            | Browser | Status |
            |---------|--------|
            | ${getEmoji('${{ needs.e2e-tests.result }}')} **All Browsers** | ${{ needs.e2e-tests.result }} |

            ### Tested Browsers
            - ✅ Chrome (Chromium)
            - ✅ Firefox
            - ✅ Safari (WebKit)
            - ✅ Mobile Chrome (Pixel 5)
            - ✅ Mobile Safari (iPhone 12)
            - ✅ iPad Pro

            ---

            ${(() => {
              const result = '${{ needs.e2e-tests.result }}';
              return result === 'success'
                ? '🎉 **All browser tests passed! Ready to merge.**'
                : '🔧 **Please fix browser compatibility issues.**';
            })()}

            <sub>🤖 BoxLog E2E Pipeline</sub>`;

            const { data: comments } = await github.rest.issues.listComments({
              owner: context.repo.owner,
              repo: context.repo.repo,
              issue_number: context.issue.number,
            });

            const existingComment = comments.find(c => c.body.includes('🌐 E2E Browser Tests Summary'));

            if (existingComment) {
              await github.rest.issues.updateComment({
                owner: context.repo.owner,
                repo: context.repo.repo,
                comment_id: existingComment.id,
                body: comment
              });
            } else {
              await github.rest.issues.createComment({
                owner: context.repo.owner,
                repo: context.repo.repo,
                issue_number: context.issue.number,
                body: comment
              });
            }<|MERGE_RESOLUTION|>--- conflicted
+++ resolved
@@ -2,6 +2,8 @@
 
 on:
   pull_request:
+    branches: [main, dev]
+  push:
     branches: [main, dev]
   workflow_dispatch:
 
@@ -46,11 +48,7 @@
         uses: actions/checkout@b4ffde65f46336ab88eb53be808477a3936bae11 # v4.1.1
 
       - name: 🏗️ Setup Node.js
-<<<<<<< HEAD
-        uses: actions/setup-node@60edb5dd545a775178f52524783378180af0d1f8 # v4.0.2
-=======
-        uses: actions/setup-node@2028fbc5c25fe9cf00d9f06a71cc4710d4507903  # v6.0.0
->>>>>>> 763bfd3d
+        uses: actions/setup-node@2028fbc5c25fe9cf00d9f06a71cc4710d4507903 # v6.0.0
         with:
           node-version: ${{ env.NODE_VERSION }}
           cache: 'npm'
@@ -85,11 +83,7 @@
           NEXT_PUBLIC_APP_URL: ${{ secrets.NEXT_PUBLIC_APP_URL || 'http://localhost:3000' }}
 
       - name: 📊 Upload Playwright Report
-<<<<<<< HEAD
-        uses: actions/upload-artifact@5d5d22a31266ced268874388b861e4b58bb5c2f3 # v4.3.1
-=======
-        uses: actions/upload-artifact@ea165f8d65b6e75b540449e92b4886f43607fa02  # v4.6.2
->>>>>>> 763bfd3d
+        uses: actions/upload-artifact@ea165f8d65b6e75b540449e92b4886f43607fa02 # v4.6.2
         if: always()
         with:
           name: playwright-report-${{ matrix.project }}
@@ -97,11 +91,7 @@
           retention-days: 7
 
       - name: 📸 Upload Screenshots
-<<<<<<< HEAD
-        uses: actions/upload-artifact@5d5d22a31266ced268874388b861e4b58bb5c2f3 # v4.3.1
-=======
-        uses: actions/upload-artifact@ea165f8d65b6e75b540449e92b4886f43607fa02  # v4.6.2
->>>>>>> 763bfd3d
+        uses: actions/upload-artifact@ea165f8d65b6e75b540449e92b4886f43607fa02 # v4.6.2
         if: failure()
         with:
           name: screenshots-${{ matrix.project }}
