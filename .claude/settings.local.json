--- conflicted
+++ resolved
@@ -4,11 +4,7 @@
   ],
   "permissions": {
     "allow": [
-<<<<<<< HEAD
-      "Bash(npm run lint:*)"
-=======
       "Bash(npm run lint)"
->>>>>>> 5867511b
     ],
     "deny": []
   }
