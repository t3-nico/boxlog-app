{
  "common": {
    "dates": {
      "format": "YYYY/MM/DD"
    },
    "reload": "ページをリロード",
    "back": "戻る",
    "next": "次へ",
    "previous": "前へ",
    "close": "閉じる",
    "confirm": "確認",
    "loading": "読み込み中...",
    "noData": "データがありません",
    "undo": "元に戻す",
    "skipToMainContent": "メインコンテンツへスキップ",
    "createNewEvent": "新しいイベントを作成",
    "view": "表示",
    "toast": {
      "eventDeleted": "予定を削除しました"
    },
    "selectedCount": "{count}件選択中",
    "plan": {
      "created": "「{title}」を作成しました",
      "createFailed": "作成に失敗しました: {error}",
      "updated": "更新しました",
      "updateFailed": "更新に失敗しました",
      "deleted": "削除しました",
      "deleteFailed": "削除に失敗しました: {error}",
      "bulkUpdated": "{count}件のプランを更新しました",
      "bulkUpdateFailed": "一括更新に失敗しました: {error}",
      "bulkDeleted": "{count}件のプランを削除しました",
      "bulkDeleteFailed": "一括削除に失敗しました: {error}",
      "tagsAdded": "タグを追加しました",
      "tagsAddFailed": "タグの追加に失敗しました: {error}",
      "statusChanged": "ステータスを{status}に変更しました",
      "open": "開く",
      "delete": {
        "confirmTitle": "プランを削除しますか？",
<<<<<<< HEAD
        "confirmTitleWithName": "「{name}」を削除しますか？",
=======
        "confirmTitleWithName": "{name}を削除しますか？",
>>>>>>> db17cabf
        "description": "この操作は取り消せません。プランは完全に削除され、カレンダーからも削除されます。",
        "warningIrreversible": "この操作は取り消せません",
        "afterDeletion": "削除すると",
        "willBeDeleted": "プランが完全に削除されます",
        "willBeRemovedFromCalendar": "カレンダーから削除されます",
        "confirm": "削除",
        "deleting": "削除中..."
      }
    },
    "inbox": {
      "selected": "{count}件選択中",
      "clear": "クリア",
      "changeStatus": "ステータス変更",
      "status": "ステータス",
      "statusBacklog": "準備中",
      "statusReady": "配置済み",
      "statusActive": "作業中",
      "statusWait": "待ち",
      "statusDone": "完了",
      "statusCancel": "中止",
      "dueDate": "期限",
      "archive": "アーカイブ",
      "delete": "削除",
      "statusChangedCount": "{count}件のプランのステータスを変更しました",
      "statusChangeFailed": "ステータスの変更に失敗しました",
      "archivedCount": "{count}件のプランをアーカイブしました",
      "archiveFailed": "アーカイブに失敗しました",
      "deleteConfirm": "{count}件のプランを削除しますか？この操作は取り消せません。",
      "deleteConfirmTitle": "{count}件のプランを削除しますか？",
      "deleteConfirmDescription": "選択した{count}件のプランを完全に削除します。この操作は取り消せません。",
      "deletedCount": "{count}件のプランを削除しました",
      "deleteFailed": "削除に失敗しました",
      "selectDate": "日付を選択してください",
      "dueDateSetCount": "{count}件のプランの期限を設定しました",
      "dueDateSetFailed": "期限の設定に失敗しました",
      "dueDateClearedCount": "{count}件のプランの期限をクリアしました",
      "dueDateClearFailed": "期限のクリアに失敗しました",
      "bulkDueDate": "期限一括設定",
      "bulkDueDateDescription": "{count}件のプランに期限を設定します",
      "dateSelected": "選択した日付をプランの期限として設定します",
      "selectDateHint": "カレンダーから日付を選択してください",
      "cancel": "キャンセル",
      "processing": "処理中...",
      "clearDueDate": "期限をクリア",
      "setDueDate": "期限を設定",
      "bulkAddTags": "タグ一括追加",
      "bulkAddTagsDescription": "{count}件のプランにタグを追加します",
      "searchTags": "タグを検索...",
      "noTagsFound": "タグが見つかりません",
      "noTags": "タグがありません",
      "addTags": "タグを追加",
      "view": {
        "edit": "編集",
        "delete": "削除",
        "deleteConfirmTitle": "「{name}」を削除しますか？",
        "deleteConfirmDescription": "この表示設定を削除します。この操作は取り消せません。",
        "deleteConfirm": "削除"
      }
    }
  },
  "actions": {
    "save": "保存",
    "cancel": "キャンセル",
    "close": "閉じる",
    "delete": "削除",
    "edit": "編集",
    "create": "作成",
    "update": "更新",
    "search": "検索",
    "filter": "フィルター",
    "sort": "並べ替え"
  },
  "table": {
    "rowsPerPage": "表示件数",
    "items": "{start}〜{end}件 / 全{total}件",
    "firstPage": "最初のページ",
    "previousPage": "前のページ",
    "page": "{current} / {total}ページ",
    "nextPage": "次のページ",
    "lastPage": "最後のページ"
  },
  "aria": {
    "clearSelection": "選択を解除",
    "openMenu": "メニューを開く",
    "closeSidebar": "サイドバーを閉じる",
    "cardMenu": "カードメニュー",
    "closeModal": "モーダルを閉じる",
    "closeFilterMenu": "フィルターメニューを閉じる",
    "changeColor": "カラーを変更",
    "unread": "未読",
    "notifications": "通知",
    "close": "閉じる",
    "previousPlan": "前のプラン",
    "nextPlan": "次のプラン",
    "options": "オプション",
    "selectAll": "すべて選択",
    "tagColor": "タグカラー",
    "closeSettings": "設定を閉じる",
    "weeklyCalendar": "週間カレンダー",
    "previous": "前へ",
    "next": "次へ"
  },
  "status": {
    "loading": "読み込み中...",
    "success": "成功",
    "error": "エラー",
    "warning": "警告",
    "info": "情報"
  },
  "time": {
    "today": "今日",
    "yesterday": "昨日",
    "tomorrow": "明日",
    "thisWeek": "今週",
    "nextWeek": "来週",
    "thisMonth": "今月",
    "nextMonth": "来月",
    "daysAgo": "日前",
    "weeksAgo": "週間前",
    "monthsAgo": "ヶ月前"
  },
  "language": {
    "current": "現在の言語",
    "switch": "言語を変更",
    "english": "英語",
    "japanese": "日本語"
  },
  "search": {
    "shortcut": "⌘K"
  },
  "theme": {
    "light": "ライトモード",
    "dark": "ダークモード"
  },
  "validation": {
    "required": "この項目は必須です",
    "invalidUuid": "正しいIDを指定してください",
    "invalidEmail": "有効なメールアドレスを入力してください",
    "invalidUrl": "有効なURLを指定してください",
    "invalidColorCode": "有効な色コード（#RRGGBB）を指定してください",
    "futureDate": "未来の日付を指定してください",
    "title": {
      "required": "タイトルは必須です",
      "maxLength": "タイトルは{max}文字以内で入力してください",
      "noNewlines": "タイトルに改行や空白のみは使用できません"
    },
    "description": {
      "maxLength": "説明は{max}文字以内で入力してください"
    },
    "password": {
      "minLength": "パスワードは{min}文字以上で入力してください",
      "maxLength": "パスワードは{max}文字以内で入力してください",
      "lowercase": "小文字を含める必要があります",
      "uppercase": "大文字を含める必要があります",
      "number": "数字を含める必要があります"
    },
    "email": {
      "maxLength": "メールアドレスが長すぎます"
    },
    "pagination": {
      "pageMin": "ページ番号は1以上を指定してください",
      "limitMin": "取得件数は1以上を指定してください",
      "limitMax": "取得件数は{max}以下を指定してください"
    },
    "search": {
      "maxLength": "検索クエリは{max}文字以内で入力してください"
    },
    "file": {
      "maxSize": "ファイルサイズは{max}MB以下にしてください"
    },
    "tag": {
      "nameRequired": "タグ名は必須です",
      "nameMaxLength": "タグ名は{max}文字以内です"
    },
    "recaptcha": {
      "required": "reCAPTCHAトークンが必要です"
    },
    "username": {
      "required": "ユーザー名は必須です",
      "maxLength": "ユーザー名は{max}文字以内で入力してください"
    }
  },
  "errors": {
    "generic": "エラーが発生しました",
    "storage": {
      "imageOnly": "画像ファイルのみアップロード可能です",
      "fileTooLarge": "ファイルサイズは5MB以下にしてください",
      "uploadFailed": "アップロードに失敗しました",
      "listFailed": "ファイル一覧の取得に失敗しました",
      "deleteFailed": "削除に失敗しました"
    },
    "mfa": {
      "enrollFailed": "登録エラー",
      "dataNotFound": "MFAデータが取得できませんでした",
      "setupFailed": "2段階認証の設定開始に失敗しました",
      "enterCode": "6桁のコードを入力してください",
      "codeLength": "コードは6桁で入力してください",
      "challengeFailed": "チャレンジエラー",
      "verifyFailed": "検証エラー",
      "codeInvalid": "コードが正しくありません。もう一度お試しください。",
      "verificationFailed": "コードの検証に失敗しました。もう一度お試しください",
      "factorListFailed": "ファクター取得エラー",
      "noFactorFound": "有効なMFAファクターが見つかりません",
      "noVerifiedFactor": "検証済みのMFAファクターが見つかりません",
      "disableFailed": "無効化エラー",
      "disableGeneralFailed": "2段階認証の無効化に失敗しました",
      "disablePrompt": "2段階認証を無効にするには、認証アプリの6桁のコードを入力してください:",
      "enabled": "2段階認証が有効になりました！",
      "disabled": "2段階認証を無効にしました"
    },
    "auth": {
      "wrongPassword": "パスワードが正しくありません",
      "emailUpdateFailed": "メールアドレスの更新に失敗しました",
      "emailNotFound": "メールアドレスが見つかりません",
      "userIdNotFound": "ユーザーIDが見つかりません",
      "profileUpdateFailed": "プロフィールの更新に失敗しました"
    },
    "calendar": {
      "invalidDateFormat": "日付形式が不正です",
      "invalidTimeFormat": "時刻形式が不正です",
      "timeOutOfRange": "時刻が範囲外です"
    }
  }
}<|MERGE_RESOLUTION|>--- conflicted
+++ resolved
@@ -36,11 +36,7 @@
       "open": "開く",
       "delete": {
         "confirmTitle": "プランを削除しますか？",
-<<<<<<< HEAD
-        "confirmTitleWithName": "「{name}」を削除しますか？",
-=======
         "confirmTitleWithName": "{name}を削除しますか？",
->>>>>>> db17cabf
         "description": "この操作は取り消せません。プランは完全に削除され、カレンダーからも削除されます。",
         "warningIrreversible": "この操作は取り消せません",
         "afterDeletion": "削除すると",
