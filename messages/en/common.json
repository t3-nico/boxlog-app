--- conflicted
+++ resolved
@@ -36,11 +36,7 @@
       "open": "Open",
       "delete": {
         "confirmTitle": "Delete this plan?",
-<<<<<<< HEAD
-        "confirmTitleWithName": "Delete \"{name}\"?",
-=======
         "confirmTitleWithName": "Delete {name}?",
->>>>>>> db17cabf
         "description": "This action cannot be undone. The plan will be permanently deleted and removed from calendar.",
         "warningIrreversible": "This action cannot be undone",
         "afterDeletion": "After deletion",
