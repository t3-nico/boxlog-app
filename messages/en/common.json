--- conflicted
+++ resolved
@@ -25,12 +25,13 @@
       "updated": "Updated",
       "updateFailed": "Failed to update",
       "deleted": "Deleted",
-<<<<<<< HEAD
       "deleteFailed": "Failed to delete: {error}",
       "bulkUpdated": "{count} plans updated",
       "bulkUpdateFailed": "Failed to bulk update: {error}",
       "bulkDeleted": "{count} plans deleted",
       "bulkDeleteFailed": "Failed to bulk delete: {error}",
+      "tagsAdded": "Tags added",
+      "tagsAddFailed": "Failed to add tags: {error}",
       "statusChanged": "Status changed to {status}",
       "open": "Open",
       "delete": {
@@ -44,17 +45,6 @@
         "confirm": "Delete",
         "deleting": "Deleting..."
       }
-=======
-      "deleteFailed": "Failed to delete: {{error}}",
-      "bulkUpdated": "{{count}} plans updated",
-      "bulkUpdateFailed": "Failed to bulk update: {{error}}",
-      "bulkDeleted": "{{count}} plans deleted",
-      "bulkDeleteFailed": "Failed to bulk delete: {{error}}",
-      "tagsAdded": "Tags added",
-      "tagsAddFailed": "Failed to add tags: {{error}}",
-      "statusChanged": "Status changed to {{status}}",
-      "open": "Open"
->>>>>>> e928ee42
     },
     "inbox": {
       "selected": "{count} selected",
@@ -92,7 +82,12 @@
       "processing": "Processing...",
       "clearDueDate": "Clear Due Date",
       "setDueDate": "Set Due Date",
-<<<<<<< HEAD
+      "bulkAddTags": "Add Tags",
+      "bulkAddTagsDescription": "Add tags to {count} plans",
+      "searchTags": "Search tags...",
+      "noTagsFound": "No tags found",
+      "noTags": "No tags available",
+      "addTags": "Add Tags",
       "view": {
         "edit": "Edit",
         "delete": "Delete",
@@ -100,14 +95,6 @@
         "deleteConfirmDescription": "This view configuration will be deleted. This action cannot be undone.",
         "deleteConfirm": "Delete"
       }
-=======
-      "bulkAddTags": "Add Tags",
-      "bulkAddTagsDescription": "Add tags to {{count}} plans",
-      "searchTags": "Search tags...",
-      "noTagsFound": "No tags found",
-      "noTags": "No tags available",
-      "addTags": "Add Tags"
->>>>>>> e928ee42
     }
   },
   "actions": {
