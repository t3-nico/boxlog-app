--- conflicted
+++ resolved
@@ -982,12 +982,6 @@
     "repository": "https://github.com/radix-ui/primitives"
   },
   {
-    "name": "@radix-ui/react-label",
-    "version": "2.1.8",
-    "license": "MIT",
-    "repository": "https://github.com/radix-ui/primitives"
-  },
-  {
     "name": "@radix-ui/react-menu",
     "version": "2.1.16",
     "license": "MIT",
@@ -1048,12 +1042,6 @@
     "repository": "https://github.com/radix-ui/primitives"
   },
   {
-    "name": "@radix-ui/react-primitive",
-    "version": "2.1.4",
-    "license": "MIT",
-    "repository": "https://github.com/radix-ui/primitives"
-  },
-  {
     "name": "@radix-ui/react-progress",
     "version": "1.1.7",
     "license": "MIT",
@@ -1282,13 +1270,6 @@
     "version": "3.0.0",
     "license": "MIT",
     "repository": "https://github.com/remirror/remirror"
-  },
-  {
-    "name": "@restart/hooks",
-    "version": "0.4.16",
-    "license": "MIT",
-    "repository": "https://github.com/jquense/react-common-hooks",
-    "publisher": "Jason Quense"
   },
   {
     "name": "@rollup/plugin-commonjs",
@@ -1625,27 +1606,13 @@
     "publisher": "tannerlinsley"
   },
   {
-    "name": "@tanstack/query-devtools",
-    "version": "5.90.1",
+    "name": "@tanstack/react-query",
+    "version": "5.90.3",
     "license": "MIT",
     "repository": "https://github.com/TanStack/query",
     "publisher": "tannerlinsley"
   },
   {
-    "name": "@tanstack/react-query",
-    "version": "5.90.3",
-    "license": "MIT",
-    "repository": "https://github.com/TanStack/query",
-    "publisher": "tannerlinsley"
-  },
-  {
-    "name": "@tanstack/react-query-devtools",
-    "version": "5.90.2",
-    "license": "MIT",
-    "repository": "https://github.com/TanStack/query",
-    "publisher": "tannerlinsley"
-  },
-  {
     "name": "@tanstack/react-table",
     "version": "8.21.3",
     "license": "MIT",
@@ -1676,22 +1643,16 @@
   {
     "name": "@tiptap/core",
     "version": "2.27.1",
-<<<<<<< HEAD
-=======
     "license": "MIT",
     "repository": "https://github.com/ueberdosis/tiptap"
   },
   {
     "name": "@tiptap/core",
     "version": "3.10.1",
->>>>>>> f483fcd9
     "license": "MIT",
     "repository": "https://github.com/ueberdosis/tiptap"
   },
   {
-<<<<<<< HEAD
-    "name": "@tiptap/core",
-=======
     "name": "@tiptap/extension-blockquote",
     "version": "2.27.1",
     "license": "MIT",
@@ -1699,16 +1660,11 @@
   },
   {
     "name": "@tiptap/extension-blockquote",
->>>>>>> f483fcd9
     "version": "3.10.1",
     "license": "MIT",
     "repository": "https://github.com/ueberdosis/tiptap"
   },
   {
-<<<<<<< HEAD
-    "name": "@tiptap/extension-blockquote",
-    "version": "2.27.1",
-=======
     "name": "@tiptap/extension-bold",
     "version": "2.27.1",
     "license": "MIT",
@@ -1717,14 +1673,10 @@
   {
     "name": "@tiptap/extension-bold",
     "version": "3.10.1",
->>>>>>> f483fcd9
     "license": "MIT",
     "repository": "https://github.com/ueberdosis/tiptap"
   },
   {
-<<<<<<< HEAD
-    "name": "@tiptap/extension-blockquote",
-=======
     "name": "@tiptap/extension-bubble-menu",
     "version": "2.27.1",
     "license": "MIT",
@@ -1732,15 +1684,11 @@
   },
   {
     "name": "@tiptap/extension-bubble-menu",
->>>>>>> f483fcd9
     "version": "3.10.1",
     "license": "MIT",
     "repository": "https://github.com/ueberdosis/tiptap"
   },
   {
-<<<<<<< HEAD
-    "name": "@tiptap/extension-bold",
-=======
     "name": "@tiptap/extension-bullet-list",
     "version": "2.27.1",
     "license": "MIT",
@@ -1754,15 +1702,11 @@
   },
   {
     "name": "@tiptap/extension-character-count",
->>>>>>> f483fcd9
     "version": "2.27.1",
     "license": "MIT",
     "repository": "https://github.com/ueberdosis/tiptap"
   },
   {
-<<<<<<< HEAD
-    "name": "@tiptap/extension-bold",
-=======
     "name": "@tiptap/extension-code",
     "version": "2.27.1",
     "license": "MIT",
@@ -1770,15 +1714,11 @@
   },
   {
     "name": "@tiptap/extension-code",
->>>>>>> f483fcd9
     "version": "3.10.1",
     "license": "MIT",
     "repository": "https://github.com/ueberdosis/tiptap"
   },
   {
-<<<<<<< HEAD
-    "name": "@tiptap/extension-bubble-menu",
-=======
     "name": "@tiptap/extension-code-block",
     "version": "2.27.1",
     "license": "MIT",
@@ -1798,15 +1738,11 @@
   },
   {
     "name": "@tiptap/extension-color",
->>>>>>> f483fcd9
     "version": "2.27.1",
     "license": "MIT",
     "repository": "https://github.com/ueberdosis/tiptap"
   },
   {
-<<<<<<< HEAD
-    "name": "@tiptap/extension-bubble-menu",
-=======
     "name": "@tiptap/extension-document",
     "version": "2.27.1",
     "license": "MIT",
@@ -1814,16 +1750,11 @@
   },
   {
     "name": "@tiptap/extension-document",
->>>>>>> f483fcd9
     "version": "3.10.1",
     "license": "MIT",
     "repository": "https://github.com/ueberdosis/tiptap"
   },
   {
-<<<<<<< HEAD
-    "name": "@tiptap/extension-bullet-list",
-    "version": "2.27.1",
-=======
     "name": "@tiptap/extension-dropcursor",
     "version": "2.27.1",
     "license": "MIT",
@@ -1832,14 +1763,10 @@
   {
     "name": "@tiptap/extension-dropcursor",
     "version": "3.10.1",
->>>>>>> f483fcd9
     "license": "MIT",
     "repository": "https://github.com/ueberdosis/tiptap"
   },
   {
-<<<<<<< HEAD
-    "name": "@tiptap/extension-bullet-list",
-=======
     "name": "@tiptap/extension-floating-menu",
     "version": "2.27.1",
     "license": "MIT",
@@ -1847,16 +1774,11 @@
   },
   {
     "name": "@tiptap/extension-floating-menu",
->>>>>>> f483fcd9
     "version": "3.10.1",
     "license": "MIT",
     "repository": "https://github.com/ueberdosis/tiptap"
   },
   {
-<<<<<<< HEAD
-    "name": "@tiptap/extension-character-count",
-    "version": "2.27.1",
-=======
     "name": "@tiptap/extension-gapcursor",
     "version": "2.27.1",
     "license": "MIT",
@@ -1865,15 +1787,10 @@
   {
     "name": "@tiptap/extension-gapcursor",
     "version": "3.10.1",
->>>>>>> f483fcd9
     "license": "MIT",
     "repository": "https://github.com/ueberdosis/tiptap"
   },
   {
-<<<<<<< HEAD
-    "name": "@tiptap/extension-code",
-    "version": "2.27.1",
-=======
     "name": "@tiptap/extension-hard-break",
     "version": "2.27.1",
     "license": "MIT",
@@ -1882,14 +1799,10 @@
   {
     "name": "@tiptap/extension-hard-break",
     "version": "3.10.1",
->>>>>>> f483fcd9
     "license": "MIT",
     "repository": "https://github.com/ueberdosis/tiptap"
   },
   {
-<<<<<<< HEAD
-    "name": "@tiptap/extension-code",
-=======
     "name": "@tiptap/extension-heading",
     "version": "2.27.1",
     "license": "MIT",
@@ -1915,15 +1828,11 @@
   },
   {
     "name": "@tiptap/extension-history",
->>>>>>> f483fcd9
     "version": "3.10.1",
     "license": "MIT",
     "repository": "https://github.com/ueberdosis/tiptap"
   },
   {
-<<<<<<< HEAD
-    "name": "@tiptap/extension-code-block",
-=======
     "name": "@tiptap/extension-horizontal-rule",
     "version": "2.27.1",
     "license": "MIT",
@@ -1937,15 +1846,11 @@
   },
   {
     "name": "@tiptap/extension-image",
->>>>>>> f483fcd9
     "version": "2.27.1",
     "license": "MIT",
     "repository": "https://github.com/ueberdosis/tiptap"
   },
   {
-<<<<<<< HEAD
-    "name": "@tiptap/extension-code-block",
-=======
     "name": "@tiptap/extension-italic",
     "version": "2.27.1",
     "license": "MIT",
@@ -1953,16 +1858,11 @@
   },
   {
     "name": "@tiptap/extension-italic",
->>>>>>> f483fcd9
     "version": "3.10.1",
     "license": "MIT",
     "repository": "https://github.com/ueberdosis/tiptap"
   },
   {
-<<<<<<< HEAD
-    "name": "@tiptap/extension-code-block-lowlight",
-    "version": "2.27.1",
-=======
     "name": "@tiptap/extension-link",
     "version": "2.27.1",
     "license": "MIT",
@@ -1971,26 +1871,16 @@
   {
     "name": "@tiptap/extension-link",
     "version": "3.10.1",
->>>>>>> f483fcd9
     "license": "MIT",
     "repository": "https://github.com/ueberdosis/tiptap"
   },
   {
-<<<<<<< HEAD
-    "name": "@tiptap/extension-color",
-    "version": "2.27.1",
-=======
     "name": "@tiptap/extension-list",
     "version": "3.10.1",
->>>>>>> f483fcd9
     "license": "MIT",
     "repository": "https://github.com/ueberdosis/tiptap"
   },
   {
-<<<<<<< HEAD
-    "name": "@tiptap/extension-document",
-    "version": "2.27.1",
-=======
     "name": "@tiptap/extension-list-item",
     "version": "2.27.1",
     "license": "MIT",
@@ -1999,25 +1889,16 @@
   {
     "name": "@tiptap/extension-list-item",
     "version": "3.10.1",
->>>>>>> f483fcd9
     "license": "MIT",
     "repository": "https://github.com/ueberdosis/tiptap"
   },
   {
-<<<<<<< HEAD
-    "name": "@tiptap/extension-document",
-=======
     "name": "@tiptap/extension-list-keymap",
->>>>>>> f483fcd9
     "version": "3.10.1",
     "license": "MIT",
     "repository": "https://github.com/ueberdosis/tiptap"
   },
   {
-<<<<<<< HEAD
-    "name": "@tiptap/extension-dropcursor",
-    "version": "2.27.1",
-=======
     "name": "@tiptap/extension-ordered-list",
     "version": "2.27.1",
     "license": "MIT",
@@ -2026,15 +1907,10 @@
   {
     "name": "@tiptap/extension-ordered-list",
     "version": "3.10.1",
->>>>>>> f483fcd9
     "license": "MIT",
     "repository": "https://github.com/ueberdosis/tiptap"
   },
   {
-<<<<<<< HEAD
-    "name": "@tiptap/extension-dropcursor",
-    "version": "3.10.1",
-=======
     "name": "@tiptap/extension-paragraph",
     "version": "2.27.1",
     "license": "MIT",
@@ -2049,21 +1925,16 @@
   {
     "name": "@tiptap/extension-placeholder",
     "version": "2.27.1",
->>>>>>> f483fcd9
     "license": "MIT",
     "repository": "https://github.com/ueberdosis/tiptap"
   },
   {
-    "name": "@tiptap/extension-floating-menu",
-    "version": "2.27.1",
+    "name": "@tiptap/extension-placeholder",
+    "version": "3.6.6",
     "license": "MIT",
     "repository": "https://github.com/ueberdosis/tiptap"
   },
   {
-<<<<<<< HEAD
-    "name": "@tiptap/extension-floating-menu",
-    "version": "3.10.1",
-=======
     "name": "@tiptap/extension-strike",
     "version": "2.27.1",
     "license": "MIT",
@@ -2078,21 +1949,16 @@
   {
     "name": "@tiptap/extension-task-item",
     "version": "2.27.1",
->>>>>>> f483fcd9
     "license": "MIT",
     "repository": "https://github.com/ueberdosis/tiptap"
   },
   {
-    "name": "@tiptap/extension-gapcursor",
-    "version": "2.27.1",
+    "name": "@tiptap/extension-task-item",
+    "version": "3.6.6",
     "license": "MIT",
     "repository": "https://github.com/ueberdosis/tiptap"
   },
   {
-<<<<<<< HEAD
-    "name": "@tiptap/extension-gapcursor",
-    "version": "3.10.1",
-=======
     "name": "@tiptap/extension-task-list",
     "version": "2.27.1",
     "license": "MIT",
@@ -2101,15 +1967,10 @@
   {
     "name": "@tiptap/extension-task-list",
     "version": "3.6.6",
->>>>>>> f483fcd9
     "license": "MIT",
     "repository": "https://github.com/ueberdosis/tiptap"
   },
   {
-<<<<<<< HEAD
-    "name": "@tiptap/extension-hard-break",
-    "version": "2.27.1",
-=======
     "name": "@tiptap/extension-text",
     "version": "2.27.1",
     "license": "MIT",
@@ -2160,283 +2021,30 @@
   {
     "name": "@tiptap/pm",
     "version": "3.10.1",
->>>>>>> f483fcd9
     "license": "MIT",
     "repository": "https://github.com/ueberdosis/tiptap"
   },
   {
-<<<<<<< HEAD
-    "name": "@tiptap/extension-hard-break",
-    "version": "3.10.1",
-=======
     "name": "@tiptap/react",
     "version": "2.27.1",
->>>>>>> f483fcd9
     "license": "MIT",
     "repository": "https://github.com/ueberdosis/tiptap"
   },
   {
-<<<<<<< HEAD
-    "name": "@tiptap/extension-heading",
-    "version": "2.27.1",
-=======
     "name": "@tiptap/react",
     "version": "3.10.1",
->>>>>>> f483fcd9
     "license": "MIT",
     "repository": "https://github.com/ueberdosis/tiptap"
   },
   {
-<<<<<<< HEAD
-    "name": "@tiptap/extension-heading",
-    "version": "3.10.1",
-=======
     "name": "@tiptap/starter-kit",
     "version": "2.27.1",
->>>>>>> f483fcd9
     "license": "MIT",
     "repository": "https://github.com/ueberdosis/tiptap"
   },
   {
-<<<<<<< HEAD
-    "name": "@tiptap/extension-highlight",
-    "version": "2.27.1",
-=======
     "name": "@tiptap/starter-kit",
     "version": "3.10.1",
->>>>>>> f483fcd9
-    "license": "MIT",
-    "repository": "https://github.com/ueberdosis/tiptap"
-  },
-  {
-<<<<<<< HEAD
-    "name": "@tiptap/extension-history",
-=======
-    "name": "@tiptap/suggestion",
->>>>>>> f483fcd9
-    "version": "2.27.1",
-    "license": "MIT",
-    "repository": "https://github.com/ueberdosis/tiptap"
-  },
-  {
-    "name": "@tiptap/extension-history",
-    "version": "3.10.1",
-    "license": "MIT",
-    "repository": "https://github.com/ueberdosis/tiptap"
-  },
-  {
-    "name": "@tiptap/extension-horizontal-rule",
-    "version": "2.27.1",
-    "license": "MIT",
-    "repository": "https://github.com/ueberdosis/tiptap"
-  },
-  {
-    "name": "@tiptap/extension-horizontal-rule",
-    "version": "3.10.1",
-    "license": "MIT",
-    "repository": "https://github.com/ueberdosis/tiptap"
-  },
-  {
-    "name": "@tiptap/extension-image",
-    "version": "2.27.1",
-    "license": "MIT",
-    "repository": "https://github.com/ueberdosis/tiptap"
-  },
-  {
-    "name": "@tiptap/extension-italic",
-    "version": "2.27.1",
-    "license": "MIT",
-    "repository": "https://github.com/ueberdosis/tiptap"
-  },
-  {
-    "name": "@tiptap/extension-italic",
-    "version": "3.10.1",
-    "license": "MIT",
-    "repository": "https://github.com/ueberdosis/tiptap"
-  },
-  {
-    "name": "@tiptap/extension-link",
-    "version": "2.27.1",
-    "license": "MIT",
-    "repository": "https://github.com/ueberdosis/tiptap"
-  },
-  {
-    "name": "@tiptap/extension-link",
-    "version": "3.10.1",
-    "license": "MIT",
-    "repository": "https://github.com/ueberdosis/tiptap"
-  },
-  {
-    "name": "@tiptap/extension-list",
-    "version": "3.10.1",
-    "license": "MIT",
-    "repository": "https://github.com/ueberdosis/tiptap"
-  },
-  {
-    "name": "@tiptap/extension-list-item",
-    "version": "2.27.1",
-    "license": "MIT",
-    "repository": "https://github.com/ueberdosis/tiptap"
-  },
-  {
-    "name": "@tiptap/extension-list-item",
-    "version": "3.10.1",
-    "license": "MIT",
-    "repository": "https://github.com/ueberdosis/tiptap"
-  },
-  {
-    "name": "@tiptap/extension-list-keymap",
-    "version": "3.10.1",
-    "license": "MIT",
-    "repository": "https://github.com/ueberdosis/tiptap"
-  },
-  {
-    "name": "@tiptap/extension-ordered-list",
-    "version": "2.27.1",
-    "license": "MIT",
-    "repository": "https://github.com/ueberdosis/tiptap"
-  },
-  {
-    "name": "@tiptap/extension-ordered-list",
-    "version": "3.10.1",
-    "license": "MIT",
-    "repository": "https://github.com/ueberdosis/tiptap"
-  },
-  {
-    "name": "@tiptap/extension-paragraph",
-    "version": "2.27.1",
-    "license": "MIT",
-    "repository": "https://github.com/ueberdosis/tiptap"
-  },
-  {
-    "name": "@tiptap/extension-paragraph",
-    "version": "3.10.1",
-    "license": "MIT",
-    "repository": "https://github.com/ueberdosis/tiptap"
-  },
-  {
-    "name": "@tiptap/extension-placeholder",
-    "version": "2.27.1",
-    "license": "MIT",
-    "repository": "https://github.com/ueberdosis/tiptap"
-  },
-  {
-    "name": "@tiptap/extension-placeholder",
-    "version": "3.6.6",
-    "license": "MIT",
-    "repository": "https://github.com/ueberdosis/tiptap"
-  },
-  {
-    "name": "@tiptap/extension-strike",
-    "version": "2.27.1",
-    "license": "MIT",
-    "repository": "https://github.com/ueberdosis/tiptap"
-  },
-  {
-    "name": "@tiptap/extension-strike",
-    "version": "3.10.1",
-    "license": "MIT",
-    "repository": "https://github.com/ueberdosis/tiptap"
-  },
-  {
-    "name": "@tiptap/extension-task-item",
-    "version": "2.27.1",
-    "license": "MIT",
-    "repository": "https://github.com/ueberdosis/tiptap"
-  },
-  {
-    "name": "@tiptap/extension-task-item",
-    "version": "3.6.6",
-    "license": "MIT",
-    "repository": "https://github.com/ueberdosis/tiptap"
-  },
-  {
-    "name": "@tiptap/extension-task-list",
-    "version": "2.27.1",
-    "license": "MIT",
-    "repository": "https://github.com/ueberdosis/tiptap"
-  },
-  {
-    "name": "@tiptap/extension-task-list",
-    "version": "3.6.6",
-    "license": "MIT",
-    "repository": "https://github.com/ueberdosis/tiptap"
-  },
-  {
-    "name": "@tiptap/extension-text",
-    "version": "2.27.1",
-    "license": "MIT",
-    "repository": "https://github.com/ueberdosis/tiptap"
-  },
-  {
-    "name": "@tiptap/extension-text",
-    "version": "3.10.1",
-    "license": "MIT",
-    "repository": "https://github.com/ueberdosis/tiptap"
-  },
-  {
-    "name": "@tiptap/extension-text-style",
-    "version": "2.27.1",
-    "license": "MIT",
-    "repository": "https://github.com/ueberdosis/tiptap"
-  },
-  {
-    "name": "@tiptap/extension-underline",
-    "version": "2.27.1",
-    "license": "MIT",
-    "repository": "https://github.com/ueberdosis/tiptap"
-  },
-  {
-    "name": "@tiptap/extension-underline",
-    "version": "3.10.1",
-    "license": "MIT",
-    "repository": "https://github.com/ueberdosis/tiptap"
-  },
-  {
-    "name": "@tiptap/extension-youtube",
-    "version": "2.27.1",
-    "license": "MIT",
-    "repository": "https://github.com/ueberdosis/tiptap"
-  },
-  {
-    "name": "@tiptap/extensions",
-    "version": "3.10.1",
-    "license": "MIT",
-    "repository": "https://github.com/ueberdosis/tiptap"
-  },
-  {
-    "name": "@tiptap/pm",
-    "version": "2.27.1",
-    "license": "MIT",
-    "repository": "https://github.com/ueberdosis/tiptap"
-  },
-  {
-    "name": "@tiptap/pm",
-    "version": "3.10.1",
-    "license": "MIT",
-    "repository": "https://github.com/ueberdosis/tiptap"
-  },
-  {
-    "name": "@tiptap/react",
-    "version": "2.27.1",
-    "license": "MIT",
-    "repository": "https://github.com/ueberdosis/tiptap"
-  },
-  {
-    "name": "@tiptap/react",
-    "version": "3.10.1",
-    "license": "MIT",
-    "repository": "https://github.com/ueberdosis/tiptap"
-  },
-  {
-    "name": "@tiptap/starter-kit",
-    "version": "2.27.1",
-    "license": "MIT",
-    "repository": "https://github.com/ueberdosis/tiptap"
-  },
-  {
-    "name": "@tiptap/starter-kit",
-    "version": "3.10.1",
     "license": "MIT",
     "repository": "https://github.com/ueberdosis/tiptap"
   },
@@ -2895,12 +2503,6 @@
   {
     "name": "@types/use-sync-external-store",
     "version": "0.0.6",
-    "license": "MIT",
-    "repository": "https://github.com/DefinitelyTyped/DefinitelyTyped"
-  },
-  {
-    "name": "@types/warning",
-    "version": "3.0.3",
     "license": "MIT",
     "repository": "https://github.com/DefinitelyTyped/DefinitelyTyped"
   },
@@ -3410,13 +3012,6 @@
   },
   {
     "name": "clsx",
-    "version": "1.2.1",
-    "license": "MIT",
-    "repository": "https://github.com/lukeed/clsx",
-    "publisher": "Luke Edwards"
-  },
-  {
-    "name": "clsx",
     "version": "2.1.1",
     "license": "MIT",
     "repository": "https://github.com/lukeed/clsx",
@@ -3877,13 +3472,6 @@
     "repository": "https://github.com/tbo47/dagre-es"
   },
   {
-    "name": "date-arithmetic",
-    "version": "4.1.0",
-    "license": "MIT",
-    "repository": "https://github.com/jquense/date-math",
-    "publisher": "Jason Quense @monasticpanic"
-  },
-  {
     "name": "date-fns",
     "version": "4.1.0",
     "license": "MIT",
@@ -4334,16 +3922,6 @@
     "publisher": "Nick Fitzgerald"
   },
   {
-<<<<<<< HEAD
-    "name": "globalize",
-    "version": "0.1.1",
-    "license": "MIT",
-    "repository": "https://github.com/jquery/globalize",
-    "publisher": "The jQuery Project"
-  },
-  {
-=======
->>>>>>> f483fcd9
     "name": "globals",
     "version": "15.15.0",
     "license": "MIT",
@@ -4497,13 +4075,6 @@
     "publisher": "Titus Wormer"
   },
   {
-    "name": "hast-util-to-string",
-    "version": "3.0.1",
-    "license": "MIT",
-    "repository": "https://github.com/rehypejs/rehype-minify/tree/main/packages/hast-util-to-string",
-    "publisher": "Titus Wormer"
-  },
-  {
     "name": "hast-util-to-text",
     "version": "4.0.2",
     "license": "MIT",
@@ -4629,13 +4200,6 @@
     "publisher": "Mike Bostock"
   },
   {
-    "name": "invariant",
-    "version": "2.2.4",
-    "license": "MIT",
-    "repository": "https://github.com/zertosh/invariant",
-    "publisher": "Andres Suarez"
-  },
-  {
     "name": "is-alphabetical",
     "version": "1.0.4",
     "license": "MIT",
@@ -4844,20 +4408,6 @@
     "publisher": "Daybrush"
   },
   {
-    "name": "keycode",
-    "version": "2.2.1",
-    "license": "MIT",
-    "repository": "https://github.com/timoxley/keycode",
-    "publisher": "Tim Oxley"
-  },
-  {
-    "name": "keycon",
-    "version": "1.4.0",
-    "license": "MIT",
-    "repository": "https://github.com/daybrush/keycon",
-    "publisher": "Daybrush"
-  },
-  {
     "name": "khroma",
     "version": "2.1.0",
     "license": "MIT*",
@@ -5014,13 +4564,6 @@
     "publisher": "Eric Fennis"
   },
   {
-    "name": "luxon",
-    "version": "3.7.2",
-    "license": "MIT",
-    "repository": "https://github.com/moment/luxon",
-    "publisher": "Isaac Cambron"
-  },
-  {
     "name": "magic-string",
     "version": "0.30.19",
     "license": "MIT",
@@ -5180,16 +4723,6 @@
     "publisher": "Alex Reardon"
   },
   {
-<<<<<<< HEAD
-    "name": "memoize-one",
-    "version": "6.0.0",
-    "license": "MIT",
-    "repository": "https://github.com/alexreardon/memoize-one",
-    "publisher": "Alex Reardon"
-  },
-  {
-=======
->>>>>>> f483fcd9
     "name": "merge-stream",
     "version": "2.0.0",
     "license": "MIT",
@@ -5460,20 +4993,6 @@
     "publisher": "Thomas Watson"
   },
   {
-    "name": "moment",
-    "version": "2.30.1",
-    "license": "MIT",
-    "repository": "https://github.com/moment/moment",
-    "publisher": "Iskren Ivov Chernev"
-  },
-  {
-    "name": "moment-timezone",
-    "version": "0.5.48",
-    "license": "MIT",
-    "repository": "https://github.com/moment/moment-timezone",
-    "publisher": "Tim Wood"
-  },
-  {
     "name": "motion",
     "version": "12.23.24",
     "license": "MIT",
@@ -6098,16 +5617,6 @@
     "repository": "https://github.com/facebook/react"
   },
   {
-<<<<<<< HEAD
-    "name": "react-big-calendar",
-    "version": "1.19.4",
-    "license": "MIT",
-    "repository": "https://github.com/jquense/react-big-calendar",
-    "publisher": "Jason Quense"
-  },
-  {
-=======
->>>>>>> f483fcd9
     "name": "react-css-styled",
     "version": "1.1.9",
     "license": "MIT",
@@ -6166,12 +5675,6 @@
     "repository": "https://github.com/facebook/react"
   },
   {
-    "name": "react-lifecycles-compat",
-    "version": "3.0.4",
-    "license": "MIT",
-    "repository": "https://github.com/reactjs/react-lifecycles-compat"
-  },
-  {
     "name": "react-markdown",
     "version": "10.1.0",
     "license": "MIT",
@@ -6200,16 +5703,6 @@
     "publisher": "Daybrush"
   },
   {
-<<<<<<< HEAD
-    "name": "react-overlays",
-    "version": "5.2.1",
-    "license": "MIT",
-    "repository": "https://github.com/react-bootstrap/react-overlays",
-    "publisher": "Jason Quense"
-  },
-  {
-=======
->>>>>>> f483fcd9
     "name": "react-redux",
     "version": "9.2.0",
     "license": "MIT",
@@ -6946,13 +6439,6 @@
     "repository": "https://github.com/unjs/ufo"
   },
   {
-    "name": "uncontrollable",
-    "version": "7.2.1",
-    "license": "MIT",
-    "repository": "https://github.com/jquense/uncontrollable",
-    "publisher": "Jason Quense"
-  },
-  {
     "name": "uncrypto",
     "version": "0.1.3",
     "license": "MIT",
@@ -7164,16 +6650,6 @@
     "publisher": "Marijn Haverbeke"
   },
   {
-<<<<<<< HEAD
-    "name": "warning",
-    "version": "4.0.3",
-    "license": "MIT",
-    "repository": "https://github.com/BerkeleyTrue/warning",
-    "publisher": "Berkeley Martinez"
-  },
-  {
-=======
->>>>>>> f483fcd9
     "name": "watchpack",
     "version": "2.4.4",
     "license": "MIT",
